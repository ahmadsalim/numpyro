# Copyright Contributors to the Pyro project.
# SPDX-License-Identifier: Apache-2.0

from collections import namedtuple, OrderedDict
from contextlib import contextmanager
import os
import random
import re

import numpy as np
import tqdm

import jax
from jax import device_put, jit, lax, ops, vmap
from jax.core import Tracer
from jax.dtypes import canonicalize_dtype
import jax.numpy as jnp
from jax.tree_util import tree_flatten, tree_map, tree_unflatten

_DATA_TYPES = {}
_DISABLE_CONTROL_FLOW_PRIM = False


def set_rng_seed(rng_seed):
    """
    Initializes internal state for the Python and NumPy random number generators.

    :param int rng_seed: seed for Python and NumPy random states.
    """
    random.seed(rng_seed)
    np.random.seed(rng_seed)


def enable_x64(use_x64=True):
    """
    Changes the default array type to use 64 bit precision as in NumPy.

    :param bool use_x64: when `True`, JAX arrays will use 64 bits by default;
        else 32 bits.
    """
    if not use_x64:
        use_x64 = os.getenv('JAX_ENABLE_X64', 0)
    jax.config.update('jax_enable_x64', use_x64)


def set_platform(platform=None):
    """
    Changes platform to CPU, GPU, or TPU. This utility only takes
    effect at the beginning of your program.

    :param str platform: either 'cpu', 'gpu', or 'tpu'.
    """
    if platform is None:
        platform = os.getenv('JAX_PLATFORM_NAME', 'cpu')
    jax.config.update('jax_platform_name', platform)


def set_host_device_count(n):
    """
    By default, XLA considers all CPU cores as one device. This utility tells XLA
    that there are `n` host (CPU) devices available to use. As a consequence, this
    allows parallel mapping in JAX :func:`jax.pmap` to work in CPU platform.

    .. note:: This utility only takes effect at the beginning of your program.
        Under the hood, this sets the environment variable
        `XLA_FLAGS=--xla_force_host_platform_device_count=[num_devices]`, where
        `[num_device]` is the desired number of CPU devices `n`.

    .. warning:: Our understanding of the side effects of using the
        `xla_force_host_platform_device_count` flag in XLA is incomplete. If you
        observe some strange phenomenon when using this utility, please let us
        know through our issue or forum page. More information is available in this
        `JAX issue <https://github.com/google/jax/issues/1408>`_.

    :param int n: number of CPU devices to use.
    """
    xla_flags = os.getenv('XLA_FLAGS', '').lstrip('--')
    xla_flags = re.sub(r'xla_force_host_platform_device_count=.+\s', '', xla_flags).split()
    os.environ['XLA_FLAGS'] = ' '.join(['--xla_force_host_platform_device_count={}'.format(n)]
                                       + xla_flags)


@contextmanager
def optional(condition, context_manager):
    """
    Optionally wrap inside `context_manager` if condition is `True`.
    """
    if condition:
        with context_manager:
            yield
    else:
        yield


@contextmanager
def control_flow_prims_disabled():
    global _DISABLE_CONTROL_FLOW_PRIM
    stored_flag = _DISABLE_CONTROL_FLOW_PRIM
    try:
        _DISABLE_CONTROL_FLOW_PRIM = True
        yield
    finally:
        _DISABLE_CONTROL_FLOW_PRIM = stored_flag


def cond(pred, true_operand, true_fun, false_operand, false_fun):
    if _DISABLE_CONTROL_FLOW_PRIM:
        if pred:
            return true_fun(true_operand)
        else:
            return false_fun(false_operand)
    else:
        return lax.cond(pred, true_operand, true_fun, false_operand, false_fun)


def while_loop(cond_fun, body_fun, init_val):
    if _DISABLE_CONTROL_FLOW_PRIM:
        val = init_val
        while cond_fun(val):
            val = body_fun(val)
        return val
    else:
        return lax.while_loop(cond_fun, body_fun, init_val)


def fori_loop(lower, upper, body_fun, init_val):
    if _DISABLE_CONTROL_FLOW_PRIM:
        val = init_val
        for i in range(int(lower), int(upper)):
            val = body_fun(i, val)
        return val
    else:
        return lax.fori_loop(lower, upper, body_fun, init_val)


def not_jax_tracer(x):
    """
    Checks if `x` is not an array generated inside `jit`, `pmap`, `vmap`, or `lax_control_flow`.
    """
    return not isinstance(x, Tracer)


def identity(x, *args, **kwargs):
    return x


def cached_by(outer_fn, *keys):
    # Restrict cache size to prevent ref cycles.
    max_size = 8
    outer_fn._cache = getattr(outer_fn, '_cache', OrderedDict())

    def _wrapped(fn):
        fn_cache = outer_fn._cache
        if keys in fn_cache:
            fn = fn_cache[keys]
            # update position
            del fn_cache[keys]
            fn_cache[keys] = fn
        else:
            fn_cache[keys] = fn
        if len(fn_cache) > max_size:
            fn_cache.popitem(last=False)
        return fn

    return _wrapped


def fori_collect(lower, upper, body_fun, init_val, transform=identity,
                 progbar=True, return_last_val=False, collection_size=None, **progbar_opts):
    """
    This looping construct works like :func:`~jax.lax.fori_loop` but with the additional
    effect of collecting values from the loop body. In addition, this allows for
    post-processing of these samples via `transform`, and progress bar updates.
    Note that, `progbar=False` will be faster, especially when collecting a
    lot of samples. Refer to example usage in :func:`~numpyro.infer.mcmc.hmc`.

    :param int lower: the index to start the collective work. In other words,
        we will skip collecting the first `lower` values.
    :param int upper: number of times to run the loop body.
    :param body_fun: a callable that takes a collection of
        `np.ndarray` and returns a collection with the same shape and
        `dtype`.
    :param init_val: initial value to pass as argument to `body_fun`. Can
        be any Python collection type containing `np.ndarray` objects.
    :param transform: a callable to post-process the values returned by `body_fn`.
    :param progbar: whether to post progress bar updates.
    :param bool return_last_val: If `True`, the last value is also returned.
        This has the same type as `init_val`.
    :param int collection_size: Size of the returned collection. If not specified,
        the size will be ``upper - lower``. If the size is larger than
        ``upper - lower``, only the top ``upper - lower`` entries will be non-zero.
    :param `**progbar_opts`: optional additional progress bar arguments. A
        `diagnostics_fn` can be supplied which when passed the current value
        from `body_fun` returns a string that is used to update the progress
        bar postfix. Also a `progbar_desc` keyword argument can be supplied
        which is used to label the progress bar.
    :return: collection with the same type as `init_val` with values
        collected along the leading axis of `np.ndarray` objects.
    """
    assert lower <= upper
    collection_size = upper - lower if collection_size is None else collection_size
    assert collection_size >= upper - lower
    init_val_flat, unravel_fn = ravel_pytree(transform(init_val))

    @cached_by(fori_collect, body_fun, transform)
    def _body_fn(i, vals):
        val, collection, lower_idx = vals
        val = body_fun(val)
        i = jnp.where(i >= lower_idx, i - lower_idx, 0)
        collection = ops.index_update(collection, i, ravel_pytree(transform(val))[0])
        return val, collection, lower_idx

    collection = jnp.zeros((collection_size,) + init_val_flat.shape)
    if not progbar:
        last_val, collection, _ = fori_loop(0, upper, _body_fn, (init_val, collection, lower))
    else:
        diagnostics_fn = progbar_opts.pop('diagnostics_fn', None)
        progbar_desc = progbar_opts.pop('progbar_desc', lambda x: '')

        vals = (init_val, collection, device_put(lower))
        if upper == 0:
            # special case, only compiling
            jit(_body_fn)(0, vals)
        else:
            with tqdm.trange(upper) as t:
                for i in t:
                    vals = jit(_body_fn)(i, vals)
                    t.set_description(progbar_desc(i), refresh=False)
                    if diagnostics_fn:
                        t.set_postfix_str(diagnostics_fn(vals[0]), refresh=False)

        last_val, collection, _ = vals

    unravel_collection = vmap(unravel_fn)(collection)
    return (unravel_collection, last_val) if return_last_val else unravel_collection


def copy_docs_from(source_class, full_text=False):
    """
    Decorator to copy class and method docs from source to destin class.
    """

    def decorator(destin_class):
        # This works only in python 3.3+:
        # if not destin_class.__doc__:
        #     destin_class.__doc__ = source_class.__doc__
        for name in dir(destin_class):
            if name.startswith('_'):
                continue
            destin_attr = getattr(destin_class, name)
            destin_attr = getattr(destin_attr, '__func__', destin_attr)
            source_attr = getattr(source_class, name, None)
            source_doc = getattr(source_attr, '__doc__', None)
            if source_doc and not getattr(destin_attr, '__doc__', None):
                if full_text or source_doc.startswith('See '):
                    destin_doc = source_doc
                else:
                    destin_doc = 'See :meth:`{}.{}.{}`'.format(
                        source_class.__module__, source_class.__name__, name)
                if isinstance(destin_attr, property):
                    # Set docs for object properties.
                    # Since __doc__ is read-only, we need to reset the property
                    # with the updated doc.
                    updated_property = property(destin_attr.fget,
                                                destin_attr.fset,
                                                destin_attr.fdel,
                                                destin_doc)
                    setattr(destin_class, name, updated_property)
                else:
                    destin_attr.__doc__ = destin_doc
        return destin_class

    return decorator


pytree_metadata = namedtuple('pytree_metadata', ['flat', 'shape', 'event_size', 'dtype'])

<<<<<<< HEAD

def _ravel_list(*leaves, batch_dims):
    leaves_metadata = tree_map(lambda l: pytree_metadata(
        np.reshape(l, (*np.shape(l)[:batch_dims], -1)), np.shape(l), 
        np.prod(np.shape(l)[batch_dims:], dtype='int32'), canonicalize_dtype(lax.dtype(l))), leaves)
    leaves_idx = np.cumsum(np.array((0,) + tuple(d.event_size for d in leaves_metadata)))

    def unravel_list(arr):
        return [np.reshape(lax.dynamic_slice_in_dim(arr, leaves_idx[i], m.event_size),
                           m.shape[batch_dims:]).astype(m.dtype)
                for i, m in enumerate(leaves_metadata)]

    def unravel_list_batched(arr):
        return [np.reshape(lax.dynamic_slice_in_dim(arr, leaves_idx[i], m.event_size, axis=batch_dims),
                           m.shape).astype(m.dtype)
                for i, m in enumerate(leaves_metadata)]

    flat = np.concatenate([m.flat for m in leaves_metadata], axis=-1) if leaves_metadata else np.array([])
    return flat, unravel_list, unravel_list_batched
=======
def _ravel_list(*leaves, batch_dims):
    leaves_metadata = tree_map(lambda l: pytree_metadata(
        jnp.reshape(l, (*jnp.shape(l)[:batch_dims], -1)), jnp.shape(l), 
        jnp.prod(jnp.shape(l)[batch_dims:], dtype='int32'), canonicalize_dtype(lax.dtype(l))), leaves)
    leaves_idx = jnp.cumsum(jnp.array((0,) + tuple(d.event_size for d in leaves_metadata)))

    def unravel_list(arr):
        return [jnp.reshape(lax.dynamic_slice_in_dim(arr, leaves_idx[i], m.event_size), 
                            m.shape[batch_dims:]).astype(m.dtype)
                for i, m in enumerate(leaves_metadata)]

    flat = jnp.concatenate([m.flat for m in leaves_metadata], axis=-1) if leaves_metadata else jnp.array([])
    return flat, unravel_list
>>>>>>> 1c4ca97a


def ravel_pytree(pytree, *, batch_dims=0):
    leaves, treedef = tree_flatten(pytree)
<<<<<<< HEAD
    flat, unravel_list, unravel_list_batched = _ravel_list(*leaves, batch_dims=batch_dims)
=======
    flat, unravel_list = _ravel_list(*leaves, batch_dims=batch_dims)
>>>>>>> 1c4ca97a

    def unravel_pytree(arr):
        return tree_unflatten(treedef, unravel_list(arr))

<<<<<<< HEAD
    def unravel_pytree_batched(arr):
        return tree_unflatten(treedef, unravel_list_batched(arr))

    if batch_dims > 0:
        return flat, unravel_pytree, unravel_pytree_batched
    else:
        return flat, unravel_pytree

def posdef(m):
    mlambda, mvec = np.linalg.eigh(m)
    if np.ndim(mlambda) >= 2:
        mlambda = jax.vmap(lambda ml: np.diag(np.maximum(ml, 1e-5)), in_axes=tuple(range(np.ndim(mlambda) - 1)))(mlambda)
    else:
        mlambda = np.diag(np.maximum(mlambda, 1e-5))
    return mvec @ mlambda @ np.swapaxes(mvec, -2, -1)

def sqrth(m):
    mlambda, mvec = np.linalg.eigh(m)
    if np.ndim(mlambda) >= 2:
        mlambdasqrt = jax.vmap(lambda ml: np.diag(np.maximum(ml, 1e-5) ** 0.5), in_axes=tuple(range(np.ndim(mlambda) - 1)))(mlambda)
    else:
        mlambdasqrt = np.diag(np.maximum(mlambda, 1e-5) ** 0.5)
    msqrt = mvec @ mlambdasqrt @ np.swapaxes(mvec, -2, -1)
    return msqrt
=======
    return flat, unravel_pytree


def posdef(m):
    mlambda, mvec = jnp.linalg.eigh(m)
    if jnp.ndim(mlambda) >= 2:
        mlambda = jax.vmap(lambda ml: jnp.diag(jnp.maximum(ml, 1e-5)), in_axes=tuple(range(jnp.ndim(mlambda) - 1)))(mlambda)
    else:
        mlambda = jnp.diag(jnp.maximum(mlambda, 1e-5))
    return mvec @ mlambda @ jnp.swapaxes(mvec, -2, -1)

def sqrth(m):
    mlambda, mvec = jnp.linalg.eigh(m)
    if jnp.ndim(mlambda) >= 2:
        mlambdasqrt = jax.vmap(lambda ml: jnp.diag(jnp.maximum(ml, 1e-5) ** 0.5), in_axes=tuple(range(jnp.ndim(mlambda) - 1)))(mlambda)
    else:
        mlambdasqrt = jnp.diag(jnp.maximum(mlambda, 1e-5) ** 0.5)
    msqrt = mvec @ mlambdasqrt @ jnp.swapaxes(mvec, -2, -1)
    return msqrt

def safe_norm(a, ord=2, axis=None):
    if axis is not None:
        is_zero = jnp.expand_dims(jnp.isclose(jnp.sum(a, axis=axis), 0.), axis=axis)
    else:
        is_zero = jnp.ones_like(a, dtype='bool')
    norm = jnp.linalg.norm(a + jnp.where(is_zero, jnp.ones_like(a) * 1e-5 ** ord, jnp.zeros_like(a)), ord=ord, axis=axis)
    return norm
>>>>>>> 1c4ca97a
<|MERGE_RESOLUTION|>--- conflicted
+++ resolved
@@ -275,27 +275,6 @@
 
 pytree_metadata = namedtuple('pytree_metadata', ['flat', 'shape', 'event_size', 'dtype'])
 
-<<<<<<< HEAD
-
-def _ravel_list(*leaves, batch_dims):
-    leaves_metadata = tree_map(lambda l: pytree_metadata(
-        np.reshape(l, (*np.shape(l)[:batch_dims], -1)), np.shape(l), 
-        np.prod(np.shape(l)[batch_dims:], dtype='int32'), canonicalize_dtype(lax.dtype(l))), leaves)
-    leaves_idx = np.cumsum(np.array((0,) + tuple(d.event_size for d in leaves_metadata)))
-
-    def unravel_list(arr):
-        return [np.reshape(lax.dynamic_slice_in_dim(arr, leaves_idx[i], m.event_size),
-                           m.shape[batch_dims:]).astype(m.dtype)
-                for i, m in enumerate(leaves_metadata)]
-
-    def unravel_list_batched(arr):
-        return [np.reshape(lax.dynamic_slice_in_dim(arr, leaves_idx[i], m.event_size, axis=batch_dims),
-                           m.shape).astype(m.dtype)
-                for i, m in enumerate(leaves_metadata)]
-
-    flat = np.concatenate([m.flat for m in leaves_metadata], axis=-1) if leaves_metadata else np.array([])
-    return flat, unravel_list, unravel_list_batched
-=======
 def _ravel_list(*leaves, batch_dims):
     leaves_metadata = tree_map(lambda l: pytree_metadata(
         jnp.reshape(l, (*jnp.shape(l)[:batch_dims], -1)), jnp.shape(l), 
@@ -309,46 +288,15 @@
 
     flat = jnp.concatenate([m.flat for m in leaves_metadata], axis=-1) if leaves_metadata else jnp.array([])
     return flat, unravel_list
->>>>>>> 1c4ca97a
 
 
 def ravel_pytree(pytree, *, batch_dims=0):
     leaves, treedef = tree_flatten(pytree)
-<<<<<<< HEAD
-    flat, unravel_list, unravel_list_batched = _ravel_list(*leaves, batch_dims=batch_dims)
-=======
     flat, unravel_list = _ravel_list(*leaves, batch_dims=batch_dims)
->>>>>>> 1c4ca97a
 
     def unravel_pytree(arr):
         return tree_unflatten(treedef, unravel_list(arr))
 
-<<<<<<< HEAD
-    def unravel_pytree_batched(arr):
-        return tree_unflatten(treedef, unravel_list_batched(arr))
-
-    if batch_dims > 0:
-        return flat, unravel_pytree, unravel_pytree_batched
-    else:
-        return flat, unravel_pytree
-
-def posdef(m):
-    mlambda, mvec = np.linalg.eigh(m)
-    if np.ndim(mlambda) >= 2:
-        mlambda = jax.vmap(lambda ml: np.diag(np.maximum(ml, 1e-5)), in_axes=tuple(range(np.ndim(mlambda) - 1)))(mlambda)
-    else:
-        mlambda = np.diag(np.maximum(mlambda, 1e-5))
-    return mvec @ mlambda @ np.swapaxes(mvec, -2, -1)
-
-def sqrth(m):
-    mlambda, mvec = np.linalg.eigh(m)
-    if np.ndim(mlambda) >= 2:
-        mlambdasqrt = jax.vmap(lambda ml: np.diag(np.maximum(ml, 1e-5) ** 0.5), in_axes=tuple(range(np.ndim(mlambda) - 1)))(mlambda)
-    else:
-        mlambdasqrt = np.diag(np.maximum(mlambda, 1e-5) ** 0.5)
-    msqrt = mvec @ mlambdasqrt @ np.swapaxes(mvec, -2, -1)
-    return msqrt
-=======
     return flat, unravel_pytree
 
 
@@ -376,4 +324,3 @@
         is_zero = jnp.ones_like(a, dtype='bool')
     norm = jnp.linalg.norm(a + jnp.where(is_zero, jnp.ones_like(a) * 1e-5 ** ord, jnp.zeros_like(a)), ord=ord, axis=axis)
     return norm
->>>>>>> 1c4ca97a
