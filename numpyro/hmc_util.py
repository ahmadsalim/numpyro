import jax.numpy as np
from jax import grad, jit, lax, partial, random, value_and_grad
from jax.flatten_util import ravel_pytree
from jax.ops import index_update
from jax.scipy.special import expit
from jax.tree_util import tree_multimap

from numpyro.util import laxtuple

AdaptWindow = laxtuple("AdaptWindow", ["start", "end"])
AdaptState = laxtuple("AdaptState", ["step_size", "inverse_mass_matrix", "ss_state", "mm_state", "window_idx"])
IntegratorState = laxtuple("IntegratorState", ["z", "r", "potential_energy", "z_grad"])

# TODO: we don't need to store z_proposal_pe, z_proposal_grad if we don't need
# to cache pe and grad for the next update step
_TreeInfo = laxtuple('_TreeInfo', ['z_left', 'r_left', 'z_left_grad',
                                   'z_right', 'r_right', 'z_right_grad',
                                   'z_proposal', 'z_proposal_pe', 'z_proposal_grad',
                                   'depth', 'weight', 'r_sum', 'turning', 'diverging',
                                   'sum_accept_probs', 'num_proposals'])


def dual_averaging(t0=10, kappa=0.75, gamma=0.05):
    """
    Dual Averaging is a scheme to solve convex optimization problems. It belongs
    to a class of subgradient methods which uses subgradients to update parameters
    (in primal space) of a model. Under some conditions, the averages of generated
    parameters during the scheme are guaranteed to converge to an optimal value.
    However, a counter-intuitive aspect of traditional subgradient methods is
    "new subgradients enter the model with decreasing weights" (see :math:`[1]`).
    Dual Averaging scheme solves that phenomenon by updating parameters using
    weights equally for subgradients (which lie in a dual space), hence we have
    the name "dual averaging".
    This class implements a dual averaging scheme which is adapted for Markov chain
    Monte Carlo (MCMC) algorithms. To be more precise, we will replace subgradients
    by some statistics calculated during an MCMC trajectory. In addition,
    introducing some free parameters such as ``t0`` and ``kappa`` is helpful and
    still guarantees the convergence of the scheme.

    **References**
    [1] `Primal-dual subgradient methods for convex problems`,
    Yurii Nesterov
    [2] `The No-U-turn sampler: adaptively setting path lengths in Hamiltonian Monte Carlo`,
    Matthew D. Hoffman, Andrew Gelman
    """
    def init_fn(prox_center=0.):
        x_t = 0.
        x_avg = 0.  # average of primal sequence
        g_avg = 0.  # average of dual sequence
        t = 0
        return x_t, x_avg, g_avg, t, prox_center

    def update_fn(g, state):
        x_t, x_avg, g_avg, t, prox_center = state
        t = t + 1
        # g_avg = (g_1 + ... + g_t) / t
        g_avg = (1 - 1 / (t + t0)) * g_avg + g / (t + t0)
        # According to formula (3.4) of [1], we have
        #     x_t = argmin{ g_avg . x + loc_t . |x - x0|^2 },
        # hence x_t = x0 - g_avg / (2 * loc_t),
        # where loc_t := beta_t / t, beta_t := (gamma/2) * sqrt(t).
        x_t = prox_center - (t ** 0.5) / gamma * g_avg
        # weight for the new x_t
        weight_t = t ** (-kappa)
        x_avg = (1 - weight_t) * x_avg + weight_t * x_t
        return x_t, x_avg, g_avg, t, prox_center

    return init_fn, update_fn


def welford_covariance(diagonal=True):
    """
    Implements Welford's online method for estimating (co)variance (see :math:`[1]`).
    Useful for adapting diagonal and dense mass structures for HMC.

    **References**
    [1] `The Art of Computer Programming`,
    Donald E. Knuth
    """
    def init_fn(size):
        # TODO: replace by a better pattern
        mean = np.zeros(size)
        if diagonal:
            m2 = np.zeros(size)
        else:
            m2 = np.zeros((size, size))
        n = 0
        return mean, m2, n

    def update_fn(sample, state):
        mean, m2, n = state
        n = n + 1
        delta_pre = sample - mean
        mean = mean + delta_pre / n
        delta_post = sample - mean
        if diagonal:
            m2 = m2 + delta_pre * delta_post
        else:
            m2 = m2 + np.outer(delta_post, delta_pre)
        return mean, m2, n

    def final_fn(state, regularize=False):
        mean, m2, n = state
        # TODO: when n=1, return 0; we temporarily do not check for that case
        # because lax.cond is not yet available
        cov = m2 / (n - 1)
        if regularize:
            # Regularization from Stan
            scaled_cov = (n / (n + 5)) * cov
            shrinkage = 1e-3 * (5 / (n + 5))
            if diagonal:
                cov = scaled_cov + shrinkage
            else:
                cov = scaled_cov + shrinkage * np.identity(mean.shape[0], dtype=mean.dtype)
        return cov

    return init_fn, update_fn, final_fn


def velocity_verlet(potential_fn, kinetic_fn):
    r"""
    Second order symplectic integrator that uses the velocity verlet algorithm
    for position `z` and momentum `r`.
    """
    def init_fn(z, r):
        # TODO: init using the cache of potential_energy and z_grad?
        potential_energy, z_grad = value_and_grad(potential_fn)(z)
        return IntegratorState(z, r, potential_energy, z_grad)

    def update_fn(step_size, inverse_mass_matrix, state):
        """
        Single step velocity verlet.
        """
        z, r, _, z_grad = state
        r = tree_multimap(lambda r, z_grad: r - 0.5 * step_size * z_grad, r, z_grad)  # r(n+1/2)
        r_grad = grad(kinetic_fn)(r, inverse_mass_matrix)
        z = tree_multimap(lambda z, r_grad: z + step_size * r_grad, z, r_grad)  # z(n+1)
        potential_energy, z_grad = value_and_grad(potential_fn)(z)
        r = tree_multimap(lambda r, z_grad: r - 0.5 * step_size * z_grad, r, z_grad)  # r(n+1)
        return IntegratorState(z, r, potential_energy, z_grad)

    return init_fn, update_fn


def find_reasonable_step_size(potential_fn, kinetic_fn, momentum_generator, inverse_mass_matrix,
                              position, init_step_size):
    # We are going to find a step_size which make accept_prob (Metropolis correction)
    # near the target_accept_prob. If accept_prob:=exp(-delta_energy) is small,
    # then we have to decrease step_size; otherwise, increase step_size.
    target_accept_prob = np.log(0.8)

    _, vv_update = velocity_verlet(potential_fn, kinetic_fn)
    z = position
    potential_energy, z_grad = value_and_grad(potential_fn)(z)

    def _body_fn(state):
        step_size, _, direction = state
        # scale step_size: increase 2x or decrease 2x depends on direction;
        # direction=1 means keep increasing step_size, otherwise decreasing step_size.
        # Note that the direction is -1 if delta_energy is `NaN`, which may be the
        # case for a diverging trajectory (e.g. in the case of evaluating log prob
        # of a value simulated using a large step size for a constrained sample site).
        step_size = (2.0 ** direction) * step_size
        r = momentum_generator()  # generate r upon calling
        _, r_new, potential_energy_new, _ = vv_update(step_size,
                                                      inverse_mass_matrix,
                                                      (z, r, potential_energy, z_grad))
        energy_current = kinetic_fn(r, inverse_mass_matrix) + potential_energy
        energy_new = kinetic_fn(r_new, inverse_mass_matrix) + potential_energy_new
        delta_energy = energy_new - energy_current
        direction_new = np.where(target_accept_prob < -delta_energy, 1, -1)
        return step_size, direction, direction_new

    def _cond_fn(state):
        return (state[1] == 0) | (state[1] == state[2])

    step_size, _, _ = lax.while_loop(_cond_fn, _body_fn, (init_step_size, 0, 0))
    return step_size


def build_adaptation_schedule(num_steps):
    adaptation_schedule = []
    # from Stan, for small num_steps
    if num_steps < 20:
        adaptation_schedule.append(AdaptWindow(0, num_steps - 1))
        return adaptation_schedule

    # We separate num_steps into windows:
    #   start_buffer + window 1 + window 2 + window 3 + ... + end_buffer
    # where the length of each window will be doubled for the next window.
    # We won't adapt mass matrix during start and end buffers; and mass
    # matrix will be updated at the end of each window. This is helpful
    # for dealing with the intense computation of sampling momentum from the
    # inverse of mass matrix.
    start_buffer_size = 75  # from Stan
    end_buffer_size = 50  # from Stan
    init_window_size = 25  # from Stan
    if (start_buffer_size + end_buffer_size + init_window_size) > num_steps:
        start_buffer_size = int(0.15 * num_steps)
        end_buffer_size = int(0.1 * num_steps)
        init_window_size = num_steps - start_buffer_size - end_buffer_size

    adaptation_schedule.append(AdaptWindow(start=0, end=start_buffer_size - 1))
    end_window_start = num_steps - end_buffer_size

    next_window_size = init_window_size
    next_window_start = start_buffer_size
    while next_window_start < end_window_start:
        cur_window_start, cur_window_size = next_window_start, next_window_size
        # Ensure that slow adaptation windows are monotonically increasing
        if 3 * cur_window_size <= end_window_start - cur_window_start:
            next_window_size = 2 * cur_window_size
        else:
            cur_window_size = end_window_start - cur_window_start
        next_window_start = cur_window_start + cur_window_size
        adaptation_schedule.append(AdaptWindow(cur_window_start, next_window_start - 1))
    adaptation_schedule.append(AdaptWindow(end_window_start, num_steps - 1))
    return adaptation_schedule


<<<<<<< HEAD
def warmup_adapter(num_warmup_steps, find_reasonable_step_size=None,
=======
def warmup_adapter(num_adapt_steps, find_reasonable_step_size=None,
>>>>>>> fd07b1df
                   adapt_step_size=True, adapt_mass_matrix=True,
                   diag_mass=True, target_accept_prob=0.8):
    ss_init, ss_update = dual_averaging()
    mm_init, mm_update, mm_final = welford_covariance(diagonal=diag_mass)
<<<<<<< HEAD
    adaptation_schedule = np.array(build_adaptation_schedule(num_warmup_steps))
=======
    adaptation_schedule = np.array(build_adaptation_schedule(num_adapt_steps))
>>>>>>> fd07b1df
    num_windows = len(adaptation_schedule)

    def init_fn(step_size=1.0, inverse_mass_matrix=None, mass_matrix_size=None):
        if find_reasonable_step_size is not None:
            step_size = find_reasonable_step_size(step_size)
        ss_state = ss_init(np.log(10 * step_size))

        if inverse_mass_matrix is None:
            assert mass_matrix_size is not None
            if diag_mass:
                inverse_mass_matrix = np.ones(mass_matrix_size)
            else:
                inverse_mass_matrix = np.identity(mass_matrix_size)
        mm_state = mm_init(inverse_mass_matrix.shape[-1])

        window_idx = 0
        return AdaptState(step_size, inverse_mass_matrix, ss_state, mm_state, window_idx)

    def _update_at_window_end(state):
        step_size, inverse_mass_matrix, ss_state, mm_state, window_idx = state

        if adapt_step_size:
            if find_reasonable_step_size is not None:
                step_size = find_reasonable_step_size(step_size)
            ss_state = ss_init(np.log(10 * step_size))

        if adapt_mass_matrix:
            inverse_mass_matrix = mm_final(mm_state, regularize=True)
            mm_state = mm_init(inverse_mass_matrix.shape[-1])

        return AdaptState(step_size, inverse_mass_matrix, ss_state, mm_state, window_idx)

    def update_fn(t, accept_prob, z_flat, state):
        step_size, inverse_mass_matrix, ss_state, mm_state, window_idx = state

        # update step size state
        if adapt_step_size:
            ss_state = ss_update(target_accept_prob - accept_prob, ss_state)
            # note: at the end of warmup phase, use average of log step_size
            # TODO: should we make sure that we won't update step_size if t >= num_steps?
            log_step_size, log_step_size_avg, *_ = ss_state
<<<<<<< HEAD
            step_size = np.where(t == (num_warmup_steps - 1),
=======
            step_size = np.where(t == (num_adapt_steps - 1),
>>>>>>> fd07b1df
                                 np.exp(log_step_size_avg),
                                 np.exp(log_step_size))

        # update mass matrix state
        is_middle_window = (0 < window_idx) & (window_idx < (num_windows - 1))
        if adapt_mass_matrix:
            mm_state = lax.cond(is_middle_window,
                                (z_flat, mm_state), lambda args: mm_update(*args),
                                mm_state, lambda x: x)

        t_at_window_end = t == adaptation_schedule[window_idx, 1]
        window_idx = np.where(t_at_window_end, window_idx + 1, window_idx)
        state = AdaptState(step_size, inverse_mass_matrix, ss_state, mm_state, window_idx)
        state = lax.cond(t_at_window_end & is_middle_window,
                         state, _update_at_window_end, state, lambda x: x)
        return state

    return init_fn, update_fn


def _is_turning(inverse_mass_matrix, r_left, r_right, r_sum):
    r_left, _ = ravel_pytree(r_left)
    r_right, _ = ravel_pytree(r_right)
    r_sum, _ = ravel_pytree(r_sum)

    if inverse_mass_matrix.ndim == 2:
        v_left = np.matmul(inverse_mass_matrix, r_left)
        v_right = np.matmul(inverse_mass_matrix, r_right)
    elif inverse_mass_matrix.ndim == 1:
        v_left = np.multiply(inverse_mass_matrix, r_left)
        v_right = np.multiply(inverse_mass_matrix, r_right)

    # This implements dynamic termination criterion (ref [2], section A.4.2).
    turning_at_left = np.dot(v_left, r_sum - r_left) <= 0
    turning_at_right = np.dot(v_right, r_sum - r_right) <= 0
    return turning_at_left | turning_at_right


def _uniform_transition_kernel(current_tree, new_tree):
    # This function computes transition prob for subtrees (ref [2], section A.3.1).
    # e^new_weight / (e^new_weight + e^current_weight)
    transition_prob = expit(new_tree.weight - current_tree.weight)
    return transition_prob


def _biased_transition_kernel(current_tree, new_tree):
    # This function computes transition prob for main trees (ref [2], section A.3.2).
    transition_prob = np.exp(new_tree.weight - current_tree.weight)
    # If new tree is turning or diverging, we won't move the proposal
    # to the new tree.
    transition_prob = np.where(new_tree.turning | new_tree.diverging,
                               0.0, np.clip(transition_prob, a_max=1.0))
    return transition_prob


@partial(jit, static_argnums=(6,))
def _combine_tree(current_tree, new_tree, inverse_mass_matrix, going_right, rng,
                  biased_transition, iterative_build):
    # Now we combine the current tree and the new tree. Note that outside
    # leaves of the combined tree are determined by the direction.
    z_left, r_left, z_left_grad, z_right, r_right, r_right_grad = lax.cond(
        going_right,
        (current_tree, new_tree),
        lambda trees: (trees[0].z_left, trees[0].r_left,
                       trees[0].z_left_grad, trees[1].z_right,
                       trees[1].r_right, trees[1].z_right_grad),
        (new_tree, current_tree),
        lambda trees: (trees[0].z_left, trees[0].r_left,
                       trees[0].z_left_grad, trees[1].z_right,
                       trees[1].r_right, trees[1].z_right_grad)
    )

    transition_prob = lax.cond(biased_transition,
                               (current_tree, new_tree),
                               lambda trees: _biased_transition_kernel(trees[0], trees[1]),
                               (current_tree, new_tree),
                               lambda trees: _uniform_transition_kernel(trees[0], trees[1]))

    transition = random.bernoulli(rng, transition_prob)
    z_proposal, z_proposal_pe, z_proposal_grad = lax.cond(
        transition,
        new_tree, lambda tree: (tree.z_proposal, tree.z_proposal_pe, tree.z_proposal_grad),
        current_tree, lambda tree: (tree.z_proposal, tree.z_proposal_pe, tree.z_proposal_grad)
    )

    tree_depth = current_tree.depth + 1

    tree_weight = np.logaddexp(current_tree.weight, new_tree.weight)

    r_sum = tree_multimap(np.add, current_tree.r_sum, new_tree.r_sum)

    # Checks either the new tree is turning or the combined tree is turning.
    # For iterative_build, we don't need to check.
    if iterative_build:
        turning = current_tree.turning
    else:
        turning = new_tree.turning | _is_turning(inverse_mass_matrix, r_left, r_right, r_sum)

    diverging = new_tree.diverging

    sum_accept_probs = current_tree.sum_accept_probs + new_tree.sum_accept_probs
    num_proposals = current_tree.num_proposals + new_tree.num_proposals

    return _TreeInfo(z_left, r_left, z_left_grad, z_right, r_right, r_right_grad,
                     z_proposal, z_proposal_pe, z_proposal_grad,
                     tree_depth, tree_weight, r_sum, turning, diverging,
                     sum_accept_probs, num_proposals)


@partial(jit, static_argnums=(0, 1, 11))
<<<<<<< HEAD
def _build_basetree(vv_update, kinetic_fn, inverse_mass_matrix, z, r, z_grad, step_size, going_right,
=======
def _build_basetree(vv_update, kinetic_fn, z, r, z_grad, inverse_mass_matrix, step_size, going_right,
>>>>>>> fd07b1df
                    energy_current, max_delta_energy):
    step_size = np.where(going_right, step_size, -step_size)
    z_new, r_new, potential_energy_new, z_new_grad = vv_update(
        step_size,
        inverse_mass_matrix,
        (z, r, energy_current, z_grad),
    )

    energy_new = potential_energy_new + kinetic_fn(r_new, inverse_mass_matrix)
    # Handles the NaN case.
    energy_new = np.where(np.isnan(energy_new), np.inf, energy_new)
    delta_energy = energy_new - energy_current
    tree_weight = -delta_energy

    diverging = delta_energy > max_delta_energy
    accept_prob = np.clip(np.exp(-delta_energy), a_max=1.0)
    return _TreeInfo(z_new, r_new, z_new_grad, z_new, r_new, z_new_grad,
                     z_new, potential_energy_new, z_new_grad,
                     depth=0, weight=tree_weight, r_sum=r_new, turning=False,
                     diverging=diverging, sum_accept_probs=accept_prob, num_proposals=1)


def _build_subtree(depth, vv_update, kinetic_fn, z, r, z_grad, inverse_mass_matrix, step_size,
                   going_right, rng, energy_current, max_delta_energy):
    if depth == 0:
<<<<<<< HEAD
        return _build_basetree(vv_update, kinetic_fn, inverse_mass_matrix, z, r, z_grad, step_size, going_right,
=======
        return _build_basetree(vv_update, kinetic_fn, z, r, z_grad, inverse_mass_matrix, step_size, going_right,
>>>>>>> fd07b1df
                               energy_current, max_delta_energy)

    key, doubling_key = random.split(rng)
    # Builds the first half of tree.
    half_tree = _build_subtree(depth - 1, vv_update, kinetic_fn, z, r, z_grad,
                               inverse_mass_matrix, step_size, going_right, key,
                               energy_current, max_delta_energy)

    # Checks conditions to stop doubling.
    # If we meet that condition, there is no need to build the other tree.
    if half_tree.turning | half_tree.diverging:
        return half_tree
    else:
        biased_transition = False
        return _double_tree(half_tree, vv_update, kinetic_fn, inverse_mass_matrix, step_size,
                            going_right, doubling_key, energy_current, max_delta_energy,
                            biased_transition, depth, iterative_build=False)


@jit
def _get_leaf(tree, going_right):
    return lax.cond(going_right,
                    tree,
                    lambda tree: (tree.z_right, tree.r_right, tree.z_right_grad),
                    tree,
                    lambda tree: (tree.z_left, tree.r_left, tree.z_left_grad))


def _double_tree(current_tree, vv_update, kinetic_fn, inverse_mass_matrix, step_size,
                 going_right, rng, energy_current, max_delta_energy,
                 biased_transition, max_tree_depth, iterative_build):
    key, transition_key = random.split(rng)
    # If we are going to the right, start from the right leaf of the current tree.
    z, r, z_grad = _get_leaf(current_tree, going_right)

    # Then build a new tree.
    if iterative_build:
        new_tree = _iterative_build_subtree(current_tree.depth, vv_update, kinetic_fn,
                                            z, r, z_grad, inverse_mass_matrix, step_size,
                                            going_right, key, energy_current, max_delta_energy,
                                            max_tree_depth)
    else:
        new_tree = _build_subtree(current_tree.depth, vv_update, kinetic_fn, z, r, z_grad,
                                  inverse_mass_matrix, step_size, going_right, key,
                                  energy_current, max_delta_energy)
    return _combine_tree(current_tree, new_tree, inverse_mass_matrix, going_right, transition_key,
                         biased_transition, iterative_build=False)


def _leaf_idx_to_ckpt_idxs(n):
    # computes the number of non-zero bits except the last bit
    # e.g. 6 -> 2, 7 -> 2, 13 -> 2
    _, idx_max = lax.while_loop(lambda nc: nc[0] > 0,
                                lambda nc: (nc[0] >> 1, nc[1] + (nc[0] & 1)),
                                (n >> 1, 0))
    # computes the number of contiguous last non-zero bits
    # e.g. 6 -> 0, 7 -> 3, 13 -> 1
    _, num_subtrees = lax.while_loop(lambda nc: (nc[0] & 1) != 0,
                                     lambda nc: (nc[0] >> 1, nc[1] + 1),
                                     (n, 0))
    idx_min = idx_max - num_subtrees + 1
    return idx_min, idx_max


def _is_iterative_turning(inverse_mass_matrix, r, r_sum, r_ckpts, r_sum_ckpts, idx_min, idx_max):
    def _body_fn(state):
        i, _ = state
        subtree_r_sum = r_sum - r_sum_ckpts[i] + r_ckpts[i]
        # XXX we might not need to unravel here
        return i - 1, _is_turning(inverse_mass_matrix, r_ckpts[i], r, subtree_r_sum)

    _, turning = lax.while_loop(lambda it: (it[0] >= idx_min) & ~it[1],
                                _body_fn,
                                (idx_max, False))
    return turning


def _iterative_build_subtree(depth, vv_update, kinetic_fn, z, r, z_grad,
                             inverse_mass_matrix, step_size, going_right, rng,
                             energy_current, max_delta_energy, max_tree_depth):
    max_num_proposals = 2 ** depth

    def _cond_fn(state):
        tree, turning, _, _, _ = state
        return (tree.num_proposals < max_num_proposals) & ~turning & ~tree.diverging

    def _body_fn(state):
        current_tree, _, r_ckpts, r_sum_ckpts, rng = state
        rng, transition_rng = random.split(rng)
        z, r, z_grad = _get_leaf(current_tree, going_right)
<<<<<<< HEAD
        new_leaf = _build_basetree(vv_update, kinetic_fn, inverse_mass_matrix, z, r, z_grad, step_size,
=======
        new_leaf = _build_basetree(vv_update, kinetic_fn, z, r, z_grad, inverse_mass_matrix, step_size,
>>>>>>> fd07b1df
                                   going_right, energy_current, max_delta_energy)
        biased_transition = False
        new_tree = _combine_tree(current_tree, new_leaf, inverse_mass_matrix, going_right,
                                 transition_rng, biased_transition, iterative_build=True)

        leaf_idx = current_tree.num_proposals
        ckpt_idx_min, ckpt_idx_max = _leaf_idx_to_ckpt_idxs(leaf_idx)
        r, _ = ravel_pytree(new_leaf.r_right)
        r_sum, _ = ravel_pytree(new_tree.r_sum)
        # we update checkpoints when leaf_idx is even
        r_ckpts, r_sum_ckpts = lax.cond(leaf_idx % 2 == 0,
                                        (r_ckpts, r_sum_ckpts),
                                        lambda x: (index_update(x[0], ckpt_idx_max, r),
                                                   index_update(x[1], ckpt_idx_max, r_sum)),
                                        (r_ckpts, r_sum_ckpts),
                                        lambda x: x)

        turning = _is_iterative_turning(inverse_mass_matrix, r, r_sum, r_ckpts, r_sum_ckpts,
                                        ckpt_idx_min, ckpt_idx_max)
        return new_tree, turning, r_ckpts, r_sum_ckpts, rng

<<<<<<< HEAD
    basetree = _build_basetree(vv_update, kinetic_fn, inverse_mass_matrix, z, r, z_grad, step_size,
=======
    basetree = _build_basetree(vv_update, kinetic_fn, z, r, z_grad, inverse_mass_matrix, step_size,
>>>>>>> fd07b1df
                               going_right, energy_current, max_delta_energy)
    r_init, _ = ravel_pytree(basetree.r_left)
    # TODO: we can create these checkpoints at build_tree method
    # and reuse it; but let's do this optimization later
    r_checkpoints = np.zeros((max_tree_depth, inverse_mass_matrix.shape[-1]),
                             dtype=inverse_mass_matrix.dtype)
    r_checkpoints = index_update(r_checkpoints, 0, r_init)
    r_sum_checkpoints = np.zeros((max_tree_depth, inverse_mass_matrix.shape[-1]),
                                 dtype=inverse_mass_matrix.dtype)
    r_sum_checkpoints = index_update(r_sum_checkpoints, 0, r_init)

    tree, turning, _, _, _ = lax.while_loop(
        _cond_fn,
        _body_fn,
        (basetree, False, r_checkpoints, r_sum_checkpoints, rng)
    )
    # update depth and turning condition
    return _TreeInfo(tree.z_left, tree.r_left, tree.z_left_grad,
                     tree.z_right, tree.r_right, tree.z_right_grad,
                     tree.z_proposal, tree.z_proposal_pe, tree.z_proposal_grad,
                     depth, tree.weight, tree.r_sum, turning, tree.diverging,
                     tree.sum_accept_probs, tree.num_proposals)


def build_tree(verlet_update, kinetic_fn, verlet_state, inverse_mass_matrix, step_size, rng,
               max_delta_energy=1000., max_tree_depth=10, iterative_build=True):
    """
    **References:**
    [1] `The No-U-Turn Sampler: Adaptively Setting Path Lengths in Hamiltonian Monte Carlo`,
    Matthew D. Hoffman, Andrew Gelman
    [2] `A Conceptual Introduction to Hamiltonian Monte Carlo`,
    Michael Betancourt
    """
    # TODO(fehiepsi): iterative_build flag will be depricated when
    # memory usage is profiled.
    # At that time, we will also remove all the decorator @jit in the
    # above small functions because tracing these functions are
    # already covered by lax while loops.

    z, r, potential_energy, z_grad = verlet_state
    energy_current = potential_energy + kinetic_fn(r, inverse_mass_matrix)
    key, subkey = random.split(rng)

    tree = _TreeInfo(z, r, z_grad, z, r, z_grad, z, potential_energy, z_grad,
                     depth=0, weight=0., r_sum=r, turning=False, diverging=False,
                     sum_accept_probs=0., num_proposals=0)

    def _cond_fn(state):
        tree, _ = state
        return (tree.depth < max_tree_depth) & ~tree.turning & ~tree.diverging

    def _body_fn(state):
        tree, key = state
        key, direction_key, doubling_key = random.split(key, 3)
        going_right = random.bernoulli(direction_key)
        biased_transition = True
        tree = _double_tree(tree, verlet_update, kinetic_fn, inverse_mass_matrix, step_size,
                            going_right, doubling_key, energy_current, max_delta_energy,
                            biased_transition, max_tree_depth, iterative_build)
        return tree, key

    state = (tree, key)
    if iterative_build:
        tree, _ = lax.while_loop(_cond_fn, _body_fn, state)
    else:
        while _cond_fn(state):
            tree, _ = state = _body_fn(state)
    return tree<|MERGE_RESOLUTION|>--- conflicted
+++ resolved
@@ -218,20 +218,12 @@
     return adaptation_schedule
 
 
-<<<<<<< HEAD
-def warmup_adapter(num_warmup_steps, find_reasonable_step_size=None,
-=======
 def warmup_adapter(num_adapt_steps, find_reasonable_step_size=None,
->>>>>>> fd07b1df
                    adapt_step_size=True, adapt_mass_matrix=True,
                    diag_mass=True, target_accept_prob=0.8):
     ss_init, ss_update = dual_averaging()
     mm_init, mm_update, mm_final = welford_covariance(diagonal=diag_mass)
-<<<<<<< HEAD
-    adaptation_schedule = np.array(build_adaptation_schedule(num_warmup_steps))
-=======
     adaptation_schedule = np.array(build_adaptation_schedule(num_adapt_steps))
->>>>>>> fd07b1df
     num_windows = len(adaptation_schedule)
 
     def init_fn(step_size=1.0, inverse_mass_matrix=None, mass_matrix_size=None):
@@ -273,11 +265,7 @@
             # note: at the end of warmup phase, use average of log step_size
             # TODO: should we make sure that we won't update step_size if t >= num_steps?
             log_step_size, log_step_size_avg, *_ = ss_state
-<<<<<<< HEAD
-            step_size = np.where(t == (num_warmup_steps - 1),
-=======
             step_size = np.where(t == (num_adapt_steps - 1),
->>>>>>> fd07b1df
                                  np.exp(log_step_size_avg),
                                  np.exp(log_step_size))
 
@@ -388,11 +376,7 @@
 
 
 @partial(jit, static_argnums=(0, 1, 11))
-<<<<<<< HEAD
-def _build_basetree(vv_update, kinetic_fn, inverse_mass_matrix, z, r, z_grad, step_size, going_right,
-=======
 def _build_basetree(vv_update, kinetic_fn, z, r, z_grad, inverse_mass_matrix, step_size, going_right,
->>>>>>> fd07b1df
                     energy_current, max_delta_energy):
     step_size = np.where(going_right, step_size, -step_size)
     z_new, r_new, potential_energy_new, z_new_grad = vv_update(
@@ -418,11 +402,7 @@
 def _build_subtree(depth, vv_update, kinetic_fn, z, r, z_grad, inverse_mass_matrix, step_size,
                    going_right, rng, energy_current, max_delta_energy):
     if depth == 0:
-<<<<<<< HEAD
-        return _build_basetree(vv_update, kinetic_fn, inverse_mass_matrix, z, r, z_grad, step_size, going_right,
-=======
         return _build_basetree(vv_update, kinetic_fn, z, r, z_grad, inverse_mass_matrix, step_size, going_right,
->>>>>>> fd07b1df
                                energy_current, max_delta_energy)
 
     key, doubling_key = random.split(rng)
@@ -513,11 +493,7 @@
         current_tree, _, r_ckpts, r_sum_ckpts, rng = state
         rng, transition_rng = random.split(rng)
         z, r, z_grad = _get_leaf(current_tree, going_right)
-<<<<<<< HEAD
-        new_leaf = _build_basetree(vv_update, kinetic_fn, inverse_mass_matrix, z, r, z_grad, step_size,
-=======
         new_leaf = _build_basetree(vv_update, kinetic_fn, z, r, z_grad, inverse_mass_matrix, step_size,
->>>>>>> fd07b1df
                                    going_right, energy_current, max_delta_energy)
         biased_transition = False
         new_tree = _combine_tree(current_tree, new_leaf, inverse_mass_matrix, going_right,
@@ -539,11 +515,7 @@
                                         ckpt_idx_min, ckpt_idx_max)
         return new_tree, turning, r_ckpts, r_sum_ckpts, rng
 
-<<<<<<< HEAD
-    basetree = _build_basetree(vv_update, kinetic_fn, inverse_mass_matrix, z, r, z_grad, step_size,
-=======
     basetree = _build_basetree(vv_update, kinetic_fn, z, r, z_grad, inverse_mass_matrix, step_size,
->>>>>>> fd07b1df
                                going_right, energy_current, max_delta_energy)
     r_init, _ = ravel_pytree(basetree.r_left)
     # TODO: we can create these checkpoints at build_tree method
