# Copyright Contributors to the Pyro project.
# SPDX-License-Identifier: Apache-2.0

from collections import namedtuple
from functools import partial
import warnings

from jax import device_get, lax, random, value_and_grad, vmap
from jax.flatten_util import ravel_pytree
import jax.numpy as jnp

import numpyro
from numpyro.distributions.constraints import _GreaterThan, _Interval, real, real_vector
from numpyro.distributions.transforms import biject_to, IdentityTransform, ComposeTransform
from numpyro.distributions.util import is_identically_one, sum_rightmost
from numpyro.handlers import seed, substitute, trace
from numpyro.infer.initialization import init_to_uniform, init_to_value
from numpyro.util import not_jax_tracer, while_loop

__all__ = [
    'find_valid_initial_params',
    'get_potential_fn',
    'log_density',
    'log_likelihood',
<<<<<<< HEAD
    'init_to_feasible',
    'init_to_median',
    'init_to_prior',
    'init_to_uniform',
    'init_to_value',
    'init_with_noise',
=======
>>>>>>> 1c4ca97a
    'potential_energy',
    'initialize_model',
    'Predictive',
    'get_parameter_transform'
]

ModelInfo = namedtuple('ModelInfo', ['param_info', 'potential_fn', 'postprocess_fn', 'model_trace'])
ParamInfo = namedtuple('ParamInfo', ['z', 'potential_energy', 'z_grad'])


def log_density(model, model_args, model_kwargs, params):
    """
    (EXPERIMENTAL INTERFACE) Computes log of joint density for the model given
    latent values ``params``.

    :param model: Python callable containing NumPyro primitives.
    :param tuple model_args: args provided to the model.
    :param dict model_kwargs: kwargs provided to the model.
    :param dict params: dictionary of current parameter values keyed by site
        name.
    :return: log of joint density and a corresponding model trace
    """
    model = substitute(model, param_map=params)
    model_trace = trace(model).get_trace(*model_args, **model_kwargs)
    log_joint = jnp.array(0.)
    for site in model_trace.values():
        if site['type'] == 'sample':
            value = site['value']
            intermediates = site['intermediates']
            scale = site['scale']
            if intermediates:
                log_prob = site['fn'].log_prob(value, intermediates)
            else:
                log_prob = site['fn'].log_prob(value)

            if (scale is not None) and (not is_identically_one(scale)):
                log_prob = scale * log_prob

            log_prob = jnp.sum(log_prob)
            log_joint = log_joint + log_prob
    return log_joint, model_trace


def transform_fn(transforms, params, invert=False):
    """
    (EXPERIMENTAL INTERFACE) Callable that applies a transformation from the `transforms`
    dict to values in the `params` dict and returns the transformed values keyed on
    the same names.

    :param transforms: Dictionary of transforms keyed by names. Names in
        `transforms` and `params` should align.
    :param params: Dictionary of arrays keyed by names.
    :param invert: Whether to apply the inverse of the transforms.
    :return: `dict` of transformed params.
    """
    if invert:
        transforms = {k: v.inv for k, v in transforms.items()}
    return {k: transforms[k](v) if k in transforms else v
            for k, v in params.items()}


def constrain_fn(model, model_args, model_kwargs, params, return_deterministic=False):
    """
    (EXPERIMENTAL INTERFACE) Gets value at each latent site in `model` given
    unconstrained parameters `params`. The `transforms` is used to transform these
    unconstrained parameters to base values of the corresponding priors in `model`.
    If a prior is a transformed distribution, the corresponding base value lies in
    the support of base distribution. Otherwise, the base value lies in the support
    of the distribution.

    :param model: a callable containing NumPyro primitives.
    :param tuple model_args: args provided to the model.
    :param dict model_kwargs: kwargs provided to the model.
    :param dict params: dictionary of unconstrained values keyed by site
        names.
    :param bool return_deterministic: whether to return the value of `deterministic`
        sites from the model. Defaults to `False`.
    :return: `dict` of transformed params.
    """

    def substitute_fn(site):
        if site['name'] in params:
            return biject_to(site['fn'].support)(params[site['name']])

    substituted_model = substitute(model, substitute_fn=substitute_fn)
    model_trace = trace(substituted_model).get_trace(*model_args, **model_kwargs)
    return {k: v['value'] for k, v in model_trace.items() if (k in params) or
            (return_deterministic and (v['type'] == 'deterministic'))}


def _unconstrain_reparam(params, site):
    name = site['name']
    if name in params:
        p = params[name]
        t = None
        support = None
        if site['type'] == 'sample':
            support = site['fn'].support
            event_dim = len(site['fn'].event_shape)
            t = biject_to(support)
        elif site['type'] == 'param':
            event_dim = 0
            t = get_parameter_transform(site)
        if support in [real, real_vector]:
            return p
        value = t(p)

        log_det = t.log_abs_det_jacobian(p, value)
        log_det = sum_rightmost(log_det, jnp.ndim(log_det) - jnp.ndim(value) + event_dim)
        if site.get('scale') is not None:
            log_det = site['scale'] * log_det
        numpyro.factor('_{}_log_det'.format(name), log_det)
        return value


def potential_energy(model, model_args, model_kwargs, params):
    """
    (EXPERIMENTAL INTERFACE) Computes potential energy of a model given unconstrained params.
    The `inv_transforms` is used to transform these unconstrained parameters to base values
    of the corresponding priors in `model`. If a prior is a transformed distribution,
    the corresponding base value lies in the support of base distribution. Otherwise,
    the base value lies in the support of the distribution.

    :param model: a callable containing NumPyro primitives.
    :param tuple model_args: args provided to the model.
    :param dict model_kwargs: kwargs provided to the model.
    :param dict params: unconstrained parameters of `model`.
    :return: potential energy given unconstrained parameters.
    """
    substituted_model = substitute(model, substitute_fn=partial(_unconstrain_reparam, params))
    # no param is needed for log_density computation because we already substitute
    log_joint, model_trace = log_density(substituted_model, model_args, model_kwargs, {})
    return - log_joint


<<<<<<< HEAD
def transformed_potential_energy(potential_energy, inv_transform, z):
    """
    Given a potential energy `p(x)`, compute potential energy of `p(z)`
    with `z = transform(x)` (i.e. `x = inv_transform(z)`).

    :param potential_energy: a callable to compute potential energy of original
        variable `x`.
    :param ~numpyro.distributions.constraints.Transform inv_transform: a
        transform from the new variable `z` to `x`.
    :param z: new variable to compute potential energy
    :return: potential energy of `z`.
    """
    x, intermediates = inv_transform.call_with_intermediates(z)
    logdet = inv_transform.log_abs_det_jacobian(z, x, intermediates=intermediates)
    return potential_energy(x) - logdet


def _init_to_median(site, num_samples=15, skip_param=False):
    if site['type'] == 'sample' and not site['is_observed']:
        if isinstance(site['fn'], dist.TransformedDistribution):
            fn = site['fn'].base_dist
        else:
            fn = site['fn']
        samples = numpyro.sample('_init', fn,
                                 sample_shape=(num_samples,) + site['kwargs']['sample_shape'])
        return np.median(samples, axis=0)

    if site['type'] == 'param' and not skip_param:
        # return base value of param site
        constraint = site['kwargs'].pop('constraint', real)
        transform = biject_to(constraint)
        value = site['args'][0]
        if isinstance(transform, ComposeTransform):
            base_transform = transform.parts[0]
            value = base_transform(transform.inv(value))
        return value


def init_to_median(num_samples=15):
    """
    Initialize to the prior median.

    :param int num_samples: number of prior points to calculate median.
    """
    return partial(_init_to_median, num_samples=num_samples)


def init_to_prior():
    """
    Initialize to a prior sample.
    """
    return init_to_median(num_samples=1)


def _init_to_uniform(site, radius=2, skip_param=False):
    if site['type'] == 'sample' and not site['is_observed']:
        if isinstance(site['fn'], dist.TransformedDistribution):
            fn = site['fn'].base_dist
        else:
            fn = site['fn']
        value = numpyro.sample('_init', fn, sample_shape=site['kwargs']['sample_shape'])
        base_transform = biject_to(fn.support)
        unconstrained_value = numpyro.sample('_unconstrained_init', dist.Uniform(-radius, radius),
                                            sample_shape=np.shape(base_transform.inv(value)))
        return base_transform(unconstrained_value)

    if site['type'] == 'param' and not skip_param:
        # return base value of param site
        constraint = site['kwargs'].pop('constraint', real)
        transform = biject_to(constraint)
        value = site['args'][0]
        unconstrained_value = numpyro.sample('_unconstrained_init', dist.Uniform(-radius, radius),
                                             sample_shape=np.shape(transform.inv(value)))
        if isinstance(transform, ComposeTransform):
            base_transform = transform.parts[0]
        else:
            base_transform = transform
        return base_transform(unconstrained_value)


def init_to_uniform(radius=2):
    """
    Initialize to a random point in the area `(-radius, radius)` of unconstrained domain.

    :param float radius: specifies the range to draw an initial point in the unconstrained domain.
    """
    return partial(_init_to_uniform, radius=radius)


def init_to_feasible():
    """
    Initialize to an arbitrary feasible point, ignoring distribution
    parameters.
    """
    return init_to_uniform(radius=0)


def _init_to_value(site, values={}, skip_param=False):
    if site['type'] == 'sample' and not site['is_observed']:
        if site['name'] not in values:
            return _init_to_uniform(site, skip_param=skip_param)

        value = values[site['name']]
        if isinstance(site['fn'], dist.TransformedDistribution):
            value = ComposeTransform(site['fn'].transforms).inv(value)
        return value

    if site['type'] == 'param' and not skip_param:
        # return base value of param site
        constraint = site['kwargs'].pop('constraint', real)
        transform = biject_to(constraint)
        value = site['args'][0]
        if isinstance(transform, ComposeTransform):
            base_transform = transform.parts[0]
            value = base_transform(transform.inv(value))
        return value


def init_to_value(values):
    """
    Initialize to the value specified in `values`. We defer to
    :func:`init_to_uniform` strategy for sites which do not appear in `values`.

    :param dict values: dictionary of initial values keyed by site name.
    """
    return partial(_init_to_value, values=values)
=======
def _init_to_unconstrained_value(site=None, values={}):
    if site is None:
        return partial(init_to_value, values=values)
>>>>>>> 1c4ca97a


def init_with_noise(init_strategy, noise_scale=1.0):
    def init(site, skip_param=False):
        if isinstance(site['fn'], dist.TransformedDistribution):
            fn = site['fn'].base_dist
        else:
            fn = site['fn']
        vals = init_strategy(site, skip_param=skip_param)
        if vals is not None:
            if site['type'] == 'param':
                constraint = site['kwargs'].pop('constraint', real)
                base_transform = biject_to(constraint)
            else:
                base_transform = biject_to(fn.support)
            unconstrained_init = numpyro.sample('_noisy_init', dist.Normal(loc=base_transform.inv(vals), scale=noise_scale))
            return base_transform(unconstrained_init)
    return init


def find_valid_initial_params(rng_key, model,
                              init_strategy=init_to_uniform,
                              model_args=(),
                              model_kwargs=None,
                              prototype_params=None):
    """
    (EXPERIMENTAL INTERFACE) Given a model with Pyro primitives, returns an initial
    valid unconstrained value for all the parameters. This function also returns
    the corresponding potential energy, the gradients, and an
    `is_valid` flag to say whether the initial parameters are valid. Parameter values
    are considered valid if the values and the gradients for the log density have
    finite values.

    :param jax.random.PRNGKey rng_key: random number generator seed to
        sample from the prior. The returned `init_params` will have the
        batch shape ``rng_key.shape[:-1]``.
    :param model: Python callable containing Pyro primitives.
    :param callable init_strategy: a per-site initialization function.
    :param tuple model_args: args provided to the model.
    :param dict model_kwargs: kwargs provided to the model.
    :param dict prototype_params: an optional prototype parameters, which is used
        to define the shape for initial parameters.
    :return: tuple of `init_params_info` and `is_valid`, where `init_params_info` is the tuple
        containing the initial params, their potential energy, and their gradients.
    """
    model_kwargs = {} if model_kwargs is None else model_kwargs
    init_strategy = init_strategy if isinstance(init_strategy, partial) else init_strategy()
    # handle those init strategies differently to save computation
    if init_strategy.func is init_to_uniform:
        radius = init_strategy.keywords.get("radius")
        init_values = {}
    elif init_strategy.func is _init_to_unconstrained_value:
        radius = 2
        init_values = init_strategy.keywords.get("values")
    else:
        radius = None

    def cond_fn(state):
        i, _, _, is_valid = state
        return (i < 100) & (~is_valid)

    def body_fn(state):
        i, key, _, _ = state
        key, subkey = random.split(key)

        if radius is None or prototype_params is None:
            # Wrap model in a `substitute` handler to initialize from `init_loc_fn`.
            seeded_model = substitute(seed(model, subkey), substitute_fn=init_strategy)
            model_trace = trace(seeded_model).get_trace(*model_args, **model_kwargs)
            constrained_values, inv_transforms = {}, {}
            for k, v in model_trace.items():
                if prototype_params is not None and k in prototype_params:
                    constrained_values[k] = v['value']
                    if v['type'] == 'sample':
                        inv_transforms[k] = biject_to(v['fn'].support)
                    elif v['type'] == 'param':
                        inv_transforms[k] = get_parameter_transform(v)
                elif v['type'] == 'sample' and not v['is_observed'] and not v['fn'].is_discrete:
                    constrained_values[k] = v['value']
                    inv_transforms[k] = biject_to(v['fn'].support)
            params = transform_fn(inv_transforms,
                                  {k: v for k, v in constrained_values.items()},
                                  invert=True)
        else:  # this branch doesn't require tracing the model
            params = {}
            for k, v in prototype_params.items():
                if k in init_values:
                    params[k] = init_values[k]
                else:
                    params[k] = random.uniform(subkey, jnp.shape(v), minval=-radius, maxval=radius)
                    key, subkey = random.split(key)

        potential_fn = partial(potential_energy, model, model_args, model_kwargs)
        pe, z_grad = value_and_grad(potential_fn)(params)
        z_grad_flat = ravel_pytree(z_grad)[0]
        is_valid = jnp.isfinite(pe) & jnp.all(jnp.isfinite(z_grad_flat))
        return i + 1, key, (params, pe, z_grad), is_valid

    def _find_valid_params(rng_key, exit_early=False):
        init_state = (0, rng_key, (prototype_params, 0., prototype_params), False)
        if exit_early and not_jax_tracer(rng_key):
            # Early return if valid params found. This is only helpful for single chain,
            # where we can avoid compiling body_fn in while_loop.
            _, _, (init_params, pe, z_grad), is_valid = init_state = body_fn(init_state)
            if not_jax_tracer(is_valid):
                if device_get(is_valid):
                    return (init_params, pe, z_grad), is_valid

        # XXX: this requires compiling the model, so for multi-chain, we trace the model 2-times
        # even if the init_state is a valid result
        _, _, (init_params, pe, z_grad), is_valid = while_loop(cond_fn, body_fn, init_state)
        return (init_params, pe, z_grad), is_valid

    # Handle possible vectorization
    if rng_key.ndim == 1:
        (init_params, pe, z_grad), is_valid = _find_valid_params(rng_key, exit_early=True)
    else:
        (init_params, pe, z_grad), is_valid = lax.map(_find_valid_params, rng_key)
    return (init_params, pe, z_grad), is_valid


def get_parameter_transform(site):
    constraint = site['kwargs'].get('constraint', real)
    transform = site['kwargs'].get('particle_transform', IdentityTransform())
    return ComposeTransform([transform, biject_to(constraint)])


def _get_model_transforms(model, model_args=(), model_kwargs=None):
    model_kwargs = {} if model_kwargs is None else model_kwargs
    model_trace = trace(model).get_trace(*model_args, **model_kwargs)
    inv_transforms = {}
    # model code may need to be replayed in the presence of deterministic sites
    replay_model = False
    for k, v in model_trace.items():
        if v['type'] == 'sample' and not v['is_observed'] and not v['fn'].is_discrete:
            support = v['fn'].support
            inv_transforms[k] = biject_to(support)
            # XXX: the following code filters out most situations with dynamic supports
            args = ()
            if isinstance(support, _GreaterThan):
                args = ('lower_bound',)
            elif isinstance(support, _Interval):
                args = ('lower_bound', 'upper_bound')
            for arg in args:
                if not isinstance(getattr(support, arg), (int, float)):
                    replay_model = True
        elif v['type'] == 'deterministic':
            replay_model = True
    return inv_transforms, replay_model, model_trace


def get_potential_fn(model, inv_transforms, replay_model=False, dynamic_args=False, model_args=(), model_kwargs=None):
    """
    (EXPERIMENTAL INTERFACE) Given a model with Pyro primitives, returns a
    function which, given unconstrained parameters, evaluates the potential
    energy (negative log joint density). In addition, this returns a
    function to transform unconstrained values at sample sites to constrained
    values within their respective support.

    :param model: Python callable containing Pyro primitives.
    :param dict inv_transforms: dictionary of transforms keyed by names.
    :param bool replay_model: whether we need to replay model in
        `postprocess_fn` to obtain `deterministic` sites.
    :param bool dynamic_args: if `True`, the `potential_fn` and
        `constraints_fn` are themselves dependent on model arguments.
        When provided a `*model_args, **model_kwargs`, they return
        `potential_fn` and `constraints_fn` callables, respectively.
    :param tuple model_args: args provided to the model.
    :param dict model_kwargs: kwargs provided to the model.
    :return: tuple of (`potential_fn`, `postprocess_fn`). The latter is used
        to constrain unconstrained samples (e.g. those returned by HMC)
        to values that lie within the site's support, and return values at
        `deterministic` sites in the model.
    """
    if dynamic_args:
        def potential_fn(*args, **kwargs):
<<<<<<< HEAD
            inv_transforms, _ = get_model_transforms(rng_key, model, args, kwargs)
            return jax.partial(potential_energy, model, inv_transforms, args, kwargs)
=======
            return partial(potential_energy, model, args, kwargs)
>>>>>>> 1c4ca97a

        def postprocess_fn(*args, **kwargs):
            if replay_model:
                return partial(constrain_fn, model, args, kwargs, return_deterministic=True)
            else:
                return partial(transform_fn, inv_transforms)
    else:
        model_kwargs = {} if model_kwargs is None else model_kwargs
        potential_fn = partial(potential_energy, model, model_args, model_kwargs)
        if replay_model:
            postprocess_fn = partial(constrain_fn, model, model_args, model_kwargs,
                                     return_deterministic=True)
        else:
            postprocess_fn = partial(transform_fn, inv_transforms)

    return potential_fn, postprocess_fn


def initialize_model(rng_key, model,
                     init_strategy=init_to_uniform,
                     dynamic_args=False,
                     model_args=(),
                     model_kwargs=None):
    """
    (EXPERIMENTAL INTERFACE) Helper function that calls :func:`~numpyro.infer.util.get_potential_fn`
    and :func:`~numpyro.infer.util.find_valid_initial_params` under the hood
    to return a tuple of (`init_params_info`, `potential_fn`, `postprocess_fn`, `model_trace`).

    :param jax.random.PRNGKey rng_key: random number generator seed to
        sample from the prior. The returned `init_params` will have the
        batch shape ``rng_key.shape[:-1]``.
    :param model: Python callable containing Pyro primitives.
    :param callable init_strategy: a per-site initialization function.
        See :ref:`init_strategy` section for available functions.
    :param bool dynamic_args: if `True`, the `potential_fn` and
        `constraints_fn` are themselves dependent on model arguments.
        When provided a `*model_args, **model_kwargs`, they return
        `potential_fn` and `constraints_fn` callables, respectively.
    :param tuple model_args: args provided to the model.
    :param dict model_kwargs: kwargs provided to the model.
    :return: a namedtupe `ModelInfo` which contains the fields
        (`param_info`, `potential_fn`, `postprocess_fn`, `model_trace`), where
        `param_info` is a namedtuple `ParamInfo` containing values from the prior
        used to initiate MCMC, their corresponding potential energy, and their gradients;
        `postprocess_fn` is a callable that uses inverse transforms
        to convert unconstrained HMC samples to constrained values that
        lie within the site's support, in addition to returning values
        at `deterministic` sites in the model.
    """
    model_kwargs = {} if model_kwargs is None else model_kwargs
    substituted_model = substitute(seed(model, rng_key if jnp.ndim(rng_key) == 1 else rng_key[0]),
                                   substitute_fn=init_strategy)
    inv_transforms, replay_model, model_trace = _get_model_transforms(
        substituted_model, model_args, model_kwargs)
    constrained_values = {k: v['value'] for k, v in model_trace.items()
                          if v['type'] == 'sample' and not v['is_observed']
                          and not v['fn'].is_discrete}

    potential_fn, postprocess_fn = get_potential_fn(model,
                                                    inv_transforms,
                                                    replay_model=replay_model,
                                                    dynamic_args=dynamic_args,
                                                    model_args=model_args,
                                                    model_kwargs=model_kwargs)

    init_strategy = init_strategy if isinstance(init_strategy, partial) else init_strategy()
    if init_strategy.func is init_to_value:
        init_values = init_strategy.keywords.get("values")
        unconstrained_values = transform_fn(inv_transforms, init_values, invert=True)
        init_strategy = _init_to_unconstrained_value(values=unconstrained_values)
    prototype_params = transform_fn(inv_transforms, constrained_values, invert=True)
    (init_params, pe, grad), is_valid = find_valid_initial_params(rng_key, model,
                                                                  init_strategy=init_strategy,
                                                                  model_args=model_args,
                                                                  model_kwargs=model_kwargs,
                                                                  prototype_params=prototype_params)

    if not_jax_tracer(is_valid):
        if device_get(~jnp.all(is_valid)):
            raise RuntimeError("Cannot find valid initial parameters. Please check your model again.")
    return ModelInfo(ParamInfo(init_params, pe, grad), potential_fn, postprocess_fn, model_trace)


def _predictive(rng_key, model, posterior_samples, num_samples, return_sites=None,
                parallel=True, model_args=(), model_kwargs={}):
    rng_keys = random.split(rng_key, num_samples)

    def single_prediction(val):
        rng_key, samples = val
        model_trace = trace(seed(substitute(model, samples), rng_key)).get_trace(
            *model_args, **model_kwargs)
        if return_sites is not None:
            if return_sites == '':
                sites = {k for k, site in model_trace.items() if site['type'] != 'plate'}
            else:
                sites = return_sites
        else:
            sites = {k for k, site in model_trace.items()
                     if (site['type'] == 'sample' and k not in samples) or (site['type'] == 'deterministic')}
        return {name: site['value'] for name, site in model_trace.items() if name in sites}

    if parallel:
        return vmap(single_prediction)((rng_keys, posterior_samples))
    else:
        return lax.map(single_prediction, (rng_keys, posterior_samples))


class Predictive(object):
    """
    This class is used to construct predictive distribution. The predictive distribution is obtained
    by running model conditioned on latent samples from `posterior_samples`.

    .. warning::
        The interface for the `Predictive` class is experimental, and
        might change in the future.

    :param model: Python callable containing Pyro primitives.
    :param dict posterior_samples: dictionary of samples from the posterior.
    :param callable guide: optional guide to get posterior samples of sites not present
        in `posterior_samples`.
    :param dict params: dictionary of values for param sites of model/guide.
    :param int num_samples: number of samples
    :param list return_sites: sites to return; by default only sample sites not present
        in `posterior_samples` are returned.
    :param bool parallel: whether to predict in parallel using JAX vectorized map :func:`jax.vmap`.
        Defaults to False.

    :return: dict of samples from the predictive distribution.
    """

    def __init__(self, model, posterior_samples=None, guide=None, params=None, num_samples=None,
                 return_sites=None, parallel=False):
        if posterior_samples is None and num_samples is None:
            raise ValueError("Either posterior_samples or num_samples must be specified.")

        posterior_samples = {} if posterior_samples is None else posterior_samples

        for name, sample in posterior_samples.items():
            batch_size = sample.shape[0]
            if (num_samples is not None) and (num_samples != batch_size):
                warnings.warn("Sample's leading dimension size {} is different from the "
                              "provided {} num_samples argument. Defaulting to {}."
                              .format(batch_size, num_samples, batch_size), UserWarning)
            num_samples = batch_size

        if num_samples is None:
            raise ValueError("No sample sites in posterior samples to infer `num_samples`.")

        if return_sites is not None:
            assert isinstance(return_sites, (list, tuple, set))

        self.model = model
        self.posterior_samples = {} if posterior_samples is None else posterior_samples
        self.num_samples = num_samples
        self.guide = guide
        self.params = {} if params is None else params
        self.return_sites = return_sites
        self.parallel = parallel

    def __call__(self, rng_key, *args, **kwargs):
        """
        Returns dict of samples from the predictive distribution. By default, only sample sites not
        contained in `posterior_samples` are returned. This can be modified by changing the
        `return_sites` keyword argument of this :class:`Predictive` instance.

        :param jax.random.PRNGKey rng_key: random key to draw samples.
        :param args: model arguments.
        :param kwargs: model kwargs.
        """
        posterior_samples = self.posterior_samples
        if self.guide is not None:
            rng_key, guide_rng_key = random.split(rng_key)
            # use return_sites='' as a special signal to return all sites
            guide = substitute(self.guide, self.params)
            posterior_samples = _predictive(guide_rng_key, guide, posterior_samples,
                                            self.num_samples, return_sites='', parallel=self.parallel,
                                            model_args=args, model_kwargs=kwargs)
        model = substitute(self.model, self.params)
        return _predictive(rng_key, model, posterior_samples, self.num_samples,
                           return_sites=self.return_sites, parallel=self.parallel,
                           model_args=args, model_kwargs=kwargs)

    def get_samples(self, rng_key, *args, **kwargs):
        warnings.warn("The method `.get_samples` has been deprecated in favor of `.__call__`.",
                      DeprecationWarning)
        return self.__call__(rng_key, *args, **kwargs)


def log_likelihood(model, posterior_samples, *args, **kwargs):
    """
    (EXPERIMENTAL INTERFACE) Returns log likelihood at observation nodes of model,
    given samples of all latent variables.

    :param model: Python callable containing Pyro primitives.
    :param dict posterior_samples: dictionary of samples from the posterior.
    :param args: model arguments.
    :param kwargs: model kwargs.
    :return: dict of log likelihoods at observation sites.
    """

    def single_loglik(samples):
        model_trace = trace(substitute(model, samples)).get_trace(*args, **kwargs)
        return {name: site['fn'].log_prob(site['value']) for name, site in model_trace.items()
                if site['type'] == 'sample' and site['is_observed']}

    return vmap(single_loglik)(posterior_samples)<|MERGE_RESOLUTION|>--- conflicted
+++ resolved
@@ -22,15 +22,6 @@
     'get_potential_fn',
     'log_density',
     'log_likelihood',
-<<<<<<< HEAD
-    'init_to_feasible',
-    'init_to_median',
-    'init_to_prior',
-    'init_to_uniform',
-    'init_to_value',
-    'init_with_noise',
-=======
->>>>>>> 1c4ca97a
     'potential_energy',
     'initialize_model',
     'Predictive',
@@ -166,156 +157,9 @@
     return - log_joint
 
 
-<<<<<<< HEAD
-def transformed_potential_energy(potential_energy, inv_transform, z):
-    """
-    Given a potential energy `p(x)`, compute potential energy of `p(z)`
-    with `z = transform(x)` (i.e. `x = inv_transform(z)`).
-
-    :param potential_energy: a callable to compute potential energy of original
-        variable `x`.
-    :param ~numpyro.distributions.constraints.Transform inv_transform: a
-        transform from the new variable `z` to `x`.
-    :param z: new variable to compute potential energy
-    :return: potential energy of `z`.
-    """
-    x, intermediates = inv_transform.call_with_intermediates(z)
-    logdet = inv_transform.log_abs_det_jacobian(z, x, intermediates=intermediates)
-    return potential_energy(x) - logdet
-
-
-def _init_to_median(site, num_samples=15, skip_param=False):
-    if site['type'] == 'sample' and not site['is_observed']:
-        if isinstance(site['fn'], dist.TransformedDistribution):
-            fn = site['fn'].base_dist
-        else:
-            fn = site['fn']
-        samples = numpyro.sample('_init', fn,
-                                 sample_shape=(num_samples,) + site['kwargs']['sample_shape'])
-        return np.median(samples, axis=0)
-
-    if site['type'] == 'param' and not skip_param:
-        # return base value of param site
-        constraint = site['kwargs'].pop('constraint', real)
-        transform = biject_to(constraint)
-        value = site['args'][0]
-        if isinstance(transform, ComposeTransform):
-            base_transform = transform.parts[0]
-            value = base_transform(transform.inv(value))
-        return value
-
-
-def init_to_median(num_samples=15):
-    """
-    Initialize to the prior median.
-
-    :param int num_samples: number of prior points to calculate median.
-    """
-    return partial(_init_to_median, num_samples=num_samples)
-
-
-def init_to_prior():
-    """
-    Initialize to a prior sample.
-    """
-    return init_to_median(num_samples=1)
-
-
-def _init_to_uniform(site, radius=2, skip_param=False):
-    if site['type'] == 'sample' and not site['is_observed']:
-        if isinstance(site['fn'], dist.TransformedDistribution):
-            fn = site['fn'].base_dist
-        else:
-            fn = site['fn']
-        value = numpyro.sample('_init', fn, sample_shape=site['kwargs']['sample_shape'])
-        base_transform = biject_to(fn.support)
-        unconstrained_value = numpyro.sample('_unconstrained_init', dist.Uniform(-radius, radius),
-                                            sample_shape=np.shape(base_transform.inv(value)))
-        return base_transform(unconstrained_value)
-
-    if site['type'] == 'param' and not skip_param:
-        # return base value of param site
-        constraint = site['kwargs'].pop('constraint', real)
-        transform = biject_to(constraint)
-        value = site['args'][0]
-        unconstrained_value = numpyro.sample('_unconstrained_init', dist.Uniform(-radius, radius),
-                                             sample_shape=np.shape(transform.inv(value)))
-        if isinstance(transform, ComposeTransform):
-            base_transform = transform.parts[0]
-        else:
-            base_transform = transform
-        return base_transform(unconstrained_value)
-
-
-def init_to_uniform(radius=2):
-    """
-    Initialize to a random point in the area `(-radius, radius)` of unconstrained domain.
-
-    :param float radius: specifies the range to draw an initial point in the unconstrained domain.
-    """
-    return partial(_init_to_uniform, radius=radius)
-
-
-def init_to_feasible():
-    """
-    Initialize to an arbitrary feasible point, ignoring distribution
-    parameters.
-    """
-    return init_to_uniform(radius=0)
-
-
-def _init_to_value(site, values={}, skip_param=False):
-    if site['type'] == 'sample' and not site['is_observed']:
-        if site['name'] not in values:
-            return _init_to_uniform(site, skip_param=skip_param)
-
-        value = values[site['name']]
-        if isinstance(site['fn'], dist.TransformedDistribution):
-            value = ComposeTransform(site['fn'].transforms).inv(value)
-        return value
-
-    if site['type'] == 'param' and not skip_param:
-        # return base value of param site
-        constraint = site['kwargs'].pop('constraint', real)
-        transform = biject_to(constraint)
-        value = site['args'][0]
-        if isinstance(transform, ComposeTransform):
-            base_transform = transform.parts[0]
-            value = base_transform(transform.inv(value))
-        return value
-
-
-def init_to_value(values):
-    """
-    Initialize to the value specified in `values`. We defer to
-    :func:`init_to_uniform` strategy for sites which do not appear in `values`.
-
-    :param dict values: dictionary of initial values keyed by site name.
-    """
-    return partial(_init_to_value, values=values)
-=======
 def _init_to_unconstrained_value(site=None, values={}):
     if site is None:
         return partial(init_to_value, values=values)
->>>>>>> 1c4ca97a
-
-
-def init_with_noise(init_strategy, noise_scale=1.0):
-    def init(site, skip_param=False):
-        if isinstance(site['fn'], dist.TransformedDistribution):
-            fn = site['fn'].base_dist
-        else:
-            fn = site['fn']
-        vals = init_strategy(site, skip_param=skip_param)
-        if vals is not None:
-            if site['type'] == 'param':
-                constraint = site['kwargs'].pop('constraint', real)
-                base_transform = biject_to(constraint)
-            else:
-                base_transform = biject_to(fn.support)
-            unconstrained_init = numpyro.sample('_noisy_init', dist.Normal(loc=base_transform.inv(vals), scale=noise_scale))
-            return base_transform(unconstrained_init)
-    return init
 
 
 def find_valid_initial_params(rng_key, model,
@@ -474,12 +318,7 @@
     """
     if dynamic_args:
         def potential_fn(*args, **kwargs):
-<<<<<<< HEAD
-            inv_transforms, _ = get_model_transforms(rng_key, model, args, kwargs)
-            return jax.partial(potential_energy, model, inv_transforms, args, kwargs)
-=======
             return partial(potential_energy, model, args, kwargs)
->>>>>>> 1c4ca97a
 
         def postprocess_fn(*args, **kwargs):
             if replay_model:
