# Copyright Contributors to the Pyro project.
# SPDX-License-Identifier: Apache-2.0

from collections import namedtuple
from contextlib import ExitStack, contextmanager
import functools

from jax import lax
import jax

import numpyro
from numpyro.util import identity

_PYRO_STACK = []


CondIndepStackFrame = namedtuple('CondIndepStackFrame', ['name', 'dim', 'size'])


def apply_stack(msg):
    pointer = 0
    for pointer, handler in enumerate(reversed(_PYRO_STACK)):
        handler.process_message(msg)
        # When a Messenger sets the "stop" field of a message,
        # it prevents any Messengers above it on the stack from being applied.
        if msg.get("stop"):
            break
    if msg['value'] is None:
        if msg['type'] == 'sample':
            msg['value'], msg['intermediates'] = msg['fn'](*msg['args'],
                                                           sample_intermediates=True,
                                                           **msg['kwargs'])
        else:
            msg['value'] = msg['fn'](*msg['args'], **msg['kwargs'])

    # A Messenger that sets msg["stop"] == True also prevents application
    # of postprocess_message by Messengers above it on the stack
    # via the pointer variable from the process_message loop
    for handler in _PYRO_STACK[-pointer-1:]:
        handler.postprocess_message(msg)
    return msg


class Messenger(object):
    def __init__(self, fn=None):
        if fn is not None and not callable(fn):
            raise ValueError("Expected `fn` to be a Python callable object; "
                             "instead found type(fn) = {}.".format(type(fn)))
        self.fn = fn
        functools.update_wrapper(self, fn, updated=[])

    def __enter__(self):
        _PYRO_STACK.append(self)

    def __exit__(self, *args, **kwargs):
        assert _PYRO_STACK[-1] is self
        _PYRO_STACK.pop()

    def process_message(self, msg):
        pass

    def postprocess_message(self, msg):
        pass

    def __call__(self, *args, **kwargs):
        with self:
            return self.fn(*args, **kwargs)


def sample(name, fn, obs=None, rng_key=None, sample_shape=(), infer=None):
    """
    Returns a random sample from the stochastic function `fn`. This can have
    additional side effects when wrapped inside effect handlers like
    :class:`~numpyro.handlers.substitute`.

    .. note::
        By design, `sample` primitive is meant to be used inside a NumPyro model.
        Then :class:`~numpyro.handlers.seed` handler is used to inject a random
        state to `fn`. In those situations, `rng_key` keyword will take no
        effect.

    :param str name: name of the sample site.
    :param fn: a stochastic function that returns a sample.
    :param numpy.ndarray obs: observed value
    :param jax.random.PRNGKey rng_key: an optional random key for `fn`.
    :param sample_shape: Shape of samples to be drawn.
    :param dict infer: an optional dictionary containing additional information
        for inference algorithms. For example, if `fn` is a discrete distribution,
        setting `infer={'enumerate': 'parallel'}` to tell MCMC marginalize
        this discrete latent site.
    :return: sample from the stochastic `fn`.
    """
    # if there are no active Messengers, we just draw a sample and return it as expected:
    if not _PYRO_STACK:
        return fn(rng_key=rng_key, sample_shape=sample_shape)

    # Otherwise, we initialize a message...
    initial_msg = {
        'type': 'sample',
        'name': name,
        'fn': fn,
        'args': (),
        'kwargs': {'rng_key': rng_key, 'sample_shape': sample_shape},
        'value': obs,
        'scale': None,
        'is_observed': obs is not None,
        'intermediates': [],
        'cond_indep_stack': [],
        'infer': {} if infer is None else infer,
    }

    # ...and use apply_stack to send it to the Messengers
    msg = apply_stack(initial_msg)
    return msg['value']


def param(name, init_value=None, **kwargs):
    """
    Annotate the given site as an optimizable parameter for use with
    :mod:`jax.experimental.optimizers`. For an example of how `param` statements
    can be used in inference algorithms, refer to :func:`~numpyro.svi.svi`.

    :param str name: name of site.
    :param numpy.ndarray init_value: initial value specified by the user. Note that
        the onus of using this to initialize the optimizer is on the user /
        inference algorithm, since there is no global parameter store in
        NumPyro.
    :return: value for the parameter. Unless wrapped inside a
        handler like :class:`~numpyro.handlers.substitute`, this will simply
        return the initial value.
    """
    # if there are no active Messengers, we just draw a sample and return it as expected:
    if not _PYRO_STACK:
        return init_value

    # Otherwise, we initialize a message...
    initial_msg = {
        'type': 'param',
        'name': name,
        'fn': identity,
        'args': (init_value,),
        'kwargs': kwargs,
        'value': None,
        'scale': None,
        'cond_indep_stack': [],
    }

    # ...and use apply_stack to send it to the Messengers
    msg = apply_stack(initial_msg)
    transform = msg['kwargs'].get('transform', lambda x: x)
    return transform(msg['value'])


def rng_key(name, count:int = 1, rng_key=None):
    def new_rng_key(*, rng_key):
        _, *keys = jax.random.split(rng_key, count + 1)
        if count == 1:
            return keys[0]
        else:
            return jax.numpy.stack(keys, axis=0)
    
    if not _PYRO_STACK:
        return new_rng_key(rng_key=rng_key)
    
    initial_msg = {
        'type': 'rng_key',
        'name': name,
        'value': None,
        'fn': new_rng_key,
        'args': (),
        'kwargs': {'rng_key': rng_key}
    }

    msg = apply_stack(initial_msg)
    return msg['value']


def deterministic(name, value):
    """
    Used to designate deterministic sites in the model. Note that most effect
    handlers will not operate on deterministic sites (except
    :func:`~numpyro.handlers.trace`), so deterministic sites should be
    side-effect free. The use case for deterministic nodes is to record any
    values in the model execution trace.

    :param str name: name of the deterministic site.
    :param numpy.ndarray value: deterministic value to record in the trace.
    """
    if not _PYRO_STACK:
        return value

    initial_msg = {
        'type': 'deterministic',
        'name': name,
        'value': value,
    }

    # ...and use apply_stack to send it to the Messengers
    msg = apply_stack(initial_msg)
    return msg['value']


def module(name, nn, input_shape=None):
    """
    Declare a :mod:`~jax.experimental.stax` style neural network inside a
    model so that its parameters are registered for optimization via
    :func:`~numpyro.primitives.param` statements.

    :param str name: name of the module to be registered.
    :param tuple nn: a tuple of `(init_fn, apply_fn)` obtained by a :mod:`~jax.experimental.stax`
        constructor function.
    :param tuple input_shape: shape of the input taken by the
        neural network.
    :return: a `apply_fn` with bound parameters that takes an array
        as an input and returns the neural network transformed output
        array.
    """
    module_key = name + '$params'
    nn_init, nn_apply = nn
    nn_params = param(module_key)
    if nn_params is None:
        if input_shape is None:
<<<<<<< HEAD
            raise ValueError('Valid value for `input_size` needed to initialize.')
        rng_key = numpyro.rng_key(name + '$rng_key')
=======
            raise ValueError('Valid value for `input_shape` needed to initialize.')
        rng_key = numpyro.sample(name + '$rng_key', PRNGIdentity())
>>>>>>> b4ba9f1d
        _, nn_params = nn_init(rng_key, input_shape)
        param(module_key, nn_params)
    return functools.partial(nn_apply, nn_params)


class plate(Messenger):
    """
    Construct for annotating conditionally independent variables. Within a
    `plate` context manager, `sample` sites will be automatically broadcasted to
    the size of the plate. Additionally, a scale factor might be applied by
    certain inference algorithms if `subsample_size` is specified.

    :param str name: Name of the plate.
    :param int size: Size of the plate.
    :param int subsample_size: Optional argument denoting the size of the mini-batch.
        This can be used to apply a scaling factor by inference algorithms. e.g.
        when computing ELBO using a mini-batch.
    :param int dim: Optional argument to specify which dimension in the tensor
        is used as the plate dim. If `None` (default), the leftmost available dim
        is allocated.
    """
    def __init__(self, name, size, subsample_size=None, dim=None):
        self.name = name
        self.size = size
        self.subsample_size = size if subsample_size is None else subsample_size
        if dim is not None and dim >= 0:
            raise ValueError('dim arg must be negative.')
        self.dim = dim
        self._validate_and_set_dim()
        super(plate, self).__init__()

    def _validate_and_set_dim(self):
        msg = {
            'type': 'plate',
            'fn': identity,
            'name': self.name,
            'args': (None,),
            'kwargs': {},
            'value': None,
            'scale': 1.0,
            'cond_indep_stack': [],
        }
        apply_stack(msg)
        cond_indep_stack = msg['cond_indep_stack']
        occupied_dims = {f.dim for f in cond_indep_stack}
        dim = -1
        while True:
            if dim not in occupied_dims:
                break
            dim -= 1
        if self.dim is None:
            self.dim = dim
        else:
            assert self.dim not in occupied_dims

    def __enter__(self):
        super().__enter__()
        # XXX: JAX doesn't like slice index, so we cast to list
        return list(range(self.subsample_size))

    @staticmethod
    def _get_batch_shape(cond_indep_stack):
        n_dims = max(-f.dim for f in cond_indep_stack)
        batch_shape = [1] * n_dims
        for f in cond_indep_stack:
            batch_shape[f.dim] = f.size
        return tuple(batch_shape)

    def process_message(self, msg):
        if msg['type'] not in ('param', 'sample', 'plate'):
            if msg['type'] == 'control_flow':
                raise NotImplementedError('Cannot use control flow primitive under a `plate` primitive.'
                                          ' Please move those `plate` statements into the control flow'
                                          ' body function. See `scan` documentation for more information.')
            return

        cond_indep_stack = msg['cond_indep_stack']
        frame = CondIndepStackFrame(self.name, self.dim, self.subsample_size)
        cond_indep_stack.append(frame)
        if msg['type'] == 'sample':
            expected_shape = self._get_batch_shape(cond_indep_stack)
            dist_batch_shape = msg['fn'].batch_shape
            if 'sample_shape' in msg['kwargs']:
                dist_batch_shape = msg['kwargs']['sample_shape'] + dist_batch_shape
                msg['kwargs']['sample_shape'] = ()
            overlap_idx = max(len(expected_shape) - len(dist_batch_shape), 0)
            trailing_shape = expected_shape[overlap_idx:]
            broadcast_shape = lax.broadcast_shapes(trailing_shape, tuple(dist_batch_shape))
            batch_shape = expected_shape[:overlap_idx] + broadcast_shape
            msg['fn'] = msg['fn'].expand(batch_shape)
        if self.size != self.subsample_size:
            scale = 1. if msg['scale'] is None else msg['scale']
            msg['scale'] = scale * self.size / self.subsample_size


@contextmanager
def plate_stack(prefix, sizes, rightmost_dim=-1):
    """
    Create a contiguous stack of :class:`plate` s with dimensions::

        rightmost_dim - len(sizes), ..., rightmost_dim

    :param str prefix: Name prefix for plates.
    :param iterable sizes: An iterable of plate sizes.
    :param int rightmost_dim: The rightmost dim, counting from the right.
    """
    assert rightmost_dim < 0
    with ExitStack() as stack:
        for i, size in enumerate(reversed(sizes)):
            plate_i = plate("{}_{}".format(prefix, i), size, dim=rightmost_dim - i)
            stack.enter_context(plate_i)
        yield


def factor(name, log_factor):
    """
    Factor statement to add arbitrary log probability factor to a
    probabilistic model.

    :param str name: Name of the trivial sample.
    :param numpy.ndarray log_factor: A possibly batched log probability factor.
    """
    unit_dist = numpyro.distributions.distribution.Unit(log_factor)
    unit_value = unit_dist.sample(None)
    sample(name, unit_dist, obs=unit_value)<|MERGE_RESOLUTION|>--- conflicted
+++ resolved
@@ -220,13 +220,8 @@
     nn_params = param(module_key)
     if nn_params is None:
         if input_shape is None:
-<<<<<<< HEAD
             raise ValueError('Valid value for `input_size` needed to initialize.')
         rng_key = numpyro.rng_key(name + '$rng_key')
-=======
-            raise ValueError('Valid value for `input_shape` needed to initialize.')
-        rng_key = numpyro.sample(name + '$rng_key', PRNGIdentity())
->>>>>>> b4ba9f1d
         _, nn_params = nn_init(rng_key, input_shape)
         param(module_key, nn_params)
     return functools.partial(nn_apply, nn_params)
