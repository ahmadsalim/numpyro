--- conflicted
+++ resolved
@@ -61,13 +61,8 @@
 ])
 
 
-<<<<<<< HEAD
-JSBCHORALES = dset('jsbchorales', [
-    'http://www-etud.iro.umontreal.ca/~boulanni/JSB%20Chorales.pickle',
-=======
 JSB_CHORALES = dset('jsb_chorales', [
     'https://d2hg8soec8ck9v.cloudfront.net/datasets/polyphonic/jsb_chorales.pickle',
->>>>>>> b4ba9f1d
 ])
 
 
@@ -179,28 +174,6 @@
     }
 
 
-<<<<<<< HEAD
-def _load_jsbchorales():
-    _download(JSBCHORALES)
-
-    file_path = os.path.join(DATA_DIR, 'JSB%20Chorales.pickle')
-    with open(file_path, 'rb') as file:
-        rawdset = pickle.load(file)
-        dset = {}
-        for key, vals in rawdset.items():
-            res = []
-            lengths = []
-            for chords in vals:
-                lengths.append(len(chords))
-                padded_chords = np.stack([np.pad(chord, (0, 4 - len(chord))) for chord in chords])
-                res.append(padded_chords)
-            padded_res = np.stack([np.pad(cs, [(0, max(lengths) - cs.shape[0]), (0,0)])
-                                   for cs in res])
-            padded_res_rev = np.stack([np.pad(np.flip(cs, axis=0), [(0, max(lengths) - cs.shape[0]), (0,0)]) 
-                                       for cs in res]) 
-            dset[key] = (padded_res, padded_res_rev, np.array(lengths))
-        return dset
-=======
 def _pad_sequence(sequences):
     # like torch.nn.utils.rnn.pad_sequence with batch_first=True
     max_length = max(x.shape[0] for x in sequences)
@@ -244,7 +217,6 @@
         sequences = v["sequences"]
         processed_dataset[k] = (lengths, _pad_sequence(sequences).astype("int32"))
     return processed_dataset
->>>>>>> b4ba9f1d
 
 
 def _load(dset):
@@ -260,13 +232,8 @@
         return _load_ucbadmit()
     elif dset == LYNXHARE:
         return _load_lynxhare()
-<<<<<<< HEAD
-    elif dset == JSBCHORALES:
-        return _load_jsbchorales()
-=======
     elif dset == JSB_CHORALES:
         return _load_jsb_chorales()
->>>>>>> b4ba9f1d
     raise ValueError('Dataset - {} not found.'.format(dset.name))
 
 
