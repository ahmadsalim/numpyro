import multiprocessing
import pickle
from math import pi
from pathlib import Path

import numpy as np
from jax import numpy as jnp
from jax import random

import numpyro
from numpyro.contrib.funsor import config_enumerate
from numpyro.distributions import Dirichlet, Gamma, Uniform, VonMises, Beta, Categorical, Sine
from numpyro.infer import NUTS, MCMC, init_to_sample

AMINO_ACIDS = ['M', 'N', 'I', 'F', 'E', 'L', 'R', 'D', 'G', 'K', 'Y', 'T', 'H', 'S', 'P', 'A', 'V', 'Q', 'W', 'C']


@config_enumerate
def ss_model(data, num_mix_comp=2):
    # Mixture prior
    mix_weights = numpyro.sample('mix_weights', Dirichlet(jnp.ones((num_mix_comp,))))

    # Hprior BvM
    # Bayesian Inference and Decision Theory by Kathryn Blackmond Laskey
    beta_mean_phi = numpyro.sample('beta_mean_phi', Uniform(0., 1.))
    beta_prec_phi = numpyro.sample('beta_prec_phi', Gamma(1., 1 / 20.))  # shape, rate
    halpha_phi = beta_mean_phi * beta_prec_phi
    beta_mean_psi = numpyro.sample('beta_mean_psi', Uniform(0, 1.))
    beta_prec_psi = numpyro.sample('beta_prec_psi', Gamma(1., 1 / 20.))  # shape, rate
    halpha_psi = beta_mean_psi * beta_prec_psi

    with numpyro.plate('mixture', num_mix_comp):
        # BvM priors
        phi_loc = numpyro.sample('phi_loc', VonMises(pi, 2.))
        psi_loc = numpyro.sample('psi_loc', VonMises(-pi / 2, .2))
        phi_conc = numpyro.sample('phi_conc', Beta(halpha_phi, beta_prec_phi - halpha_phi))
        psi_conc = numpyro.sample('psi_conc', Beta(halpha_psi, beta_prec_psi - halpha_psi))
        corr_scale = numpyro.sample('corr_scale', Beta(2., 5.))

    with numpyro.plate('obs_plate', len(data), dim=-1):
        assign = numpyro.sample('mix_comp', Categorical(mix_weights), infer={"enumerate": "parallel"})
        sine = Sine(phi_loc=phi_loc[assign], psi_loc=psi_loc[assign],
<<<<<<< HEAD
                    phi_concentration=750 * phi_conc[assign],
                    psi_concentration=750 * psi_conc[assign],
=======
                    phi_concentration=500 * phi_conc[assign] + 200,
                    psi_concentration=500 * psi_conc[assign] + 200,
>>>>>>> ca4750b8
                    weighted_correlation=corr_scale[assign])
        return numpyro.sample('phi_psi', sine, obs=data)


def run_hmc(model, data, num_mix_comp, num_samples):
    rng_key = random.PRNGKey(0)
<<<<<<< HEAD
    kernel = NUTS(model, init_strategy=init_to_median())
=======
    kernel = NUTS(model, init_strategy=init_to_sample())
>>>>>>> ca4750b8
    mcmc = MCMC(kernel, num_samples=num_samples, num_warmup=num_samples // 2)
    mcmc.run(rng_key, data, num_mix_comp)
    mcmc.print_summary()
    post_samples = mcmc.get_samples()
    return post_samples


def fetch_aa_dihedrals(split='train', subsample_to=1000_000):
    file = Path(__file__).parent / 'data/9mer_fragments_processed.pkl'
    data = pickle.load(file.open('rb'))[split]['sequences']
    data_aa = np.argmax(data[..., :20], -1)
    data = {aa: data[..., -2:][data_aa == i] for i, aa in enumerate(AMINO_ACIDS)}
    [np.random.shuffle(v) for v in data.values()]
    data = {aa: aa_data[:min(subsample_to, aa_data.shape[0])] for aa, aa_data in data.items()}
    data = {aa: jnp.array(aa_data, dtype=float) for aa, aa_data in data.items()}
    return data


<<<<<<< HEAD
def main(num_mix_comp=10, num_samples=250, aas=('S', 'P', 'G'),
         show_viz=False, use_cuda=False, report_waic=False, capture_std=False, rerun_inference=False, report_bf=False):
    chain_file = Path(__file__).parent / f'ssbvm_bmixture_comp{num_mix_comp}_steps{num_samples}.pkl'

    data = fetch_aa_dihedrals(subsample_to=5_000)
    posterior_samples = {aa: {'ss': run_hmc(ss_model, data[aa], num_mix_comp, num_samples)} for aa in aas}
=======
def main(num_mix_comp=4, num_samples=100, aas=('S', 'P', 'G'),
         show_viz=False, use_cuda=False, report_waic=False, capture_std=False, rerun_inference=False, report_bf=False):
    chain_file = Path(__file__).parent / f'ssbvm_bmixture_comp{num_mix_comp}_steps{num_samples}.pkl'

    data = fetch_aa_dihedrals(subsample_to=50_000)
    pos = {aa: {'ss': run_hmc(ss_model, data[aa], num_mix_comp, num_samples)} for aa in aas}

>>>>>>> ca4750b8


if __name__ == '__main__':
    main()<|MERGE_RESOLUTION|>--- conflicted
+++ resolved
@@ -1,4 +1,3 @@
-import multiprocessing
 import pickle
 from math import pi
 from pathlib import Path
@@ -10,7 +9,7 @@
 import numpyro
 from numpyro.contrib.funsor import config_enumerate
 from numpyro.distributions import Dirichlet, Gamma, Uniform, VonMises, Beta, Categorical, Sine
-from numpyro.infer import NUTS, MCMC, init_to_sample
+from numpyro.infer import NUTS, init_to_median, MCMC
 
 AMINO_ACIDS = ['M', 'N', 'I', 'F', 'E', 'L', 'R', 'D', 'G', 'K', 'Y', 'T', 'H', 'S', 'P', 'A', 'V', 'Q', 'W', 'C']
 
@@ -40,24 +39,15 @@
     with numpyro.plate('obs_plate', len(data), dim=-1):
         assign = numpyro.sample('mix_comp', Categorical(mix_weights), infer={"enumerate": "parallel"})
         sine = Sine(phi_loc=phi_loc[assign], psi_loc=psi_loc[assign],
-<<<<<<< HEAD
                     phi_concentration=750 * phi_conc[assign],
                     psi_concentration=750 * psi_conc[assign],
-=======
-                    phi_concentration=500 * phi_conc[assign] + 200,
-                    psi_concentration=500 * psi_conc[assign] + 200,
->>>>>>> ca4750b8
                     weighted_correlation=corr_scale[assign])
         return numpyro.sample('phi_psi', sine, obs=data)
 
 
 def run_hmc(model, data, num_mix_comp, num_samples):
     rng_key = random.PRNGKey(0)
-<<<<<<< HEAD
     kernel = NUTS(model, init_strategy=init_to_median())
-=======
-    kernel = NUTS(model, init_strategy=init_to_sample())
->>>>>>> ca4750b8
     mcmc = MCMC(kernel, num_samples=num_samples, num_warmup=num_samples // 2)
     mcmc.run(rng_key, data, num_mix_comp)
     mcmc.print_summary()
@@ -76,22 +66,13 @@
     return data
 
 
-<<<<<<< HEAD
-def main(num_mix_comp=10, num_samples=250, aas=('S', 'P', 'G'),
-         show_viz=False, use_cuda=False, report_waic=False, capture_std=False, rerun_inference=False, report_bf=False):
-    chain_file = Path(__file__).parent / f'ssbvm_bmixture_comp{num_mix_comp}_steps{num_samples}.pkl'
-
-    data = fetch_aa_dihedrals(subsample_to=5_000)
-    posterior_samples = {aa: {'ss': run_hmc(ss_model, data[aa], num_mix_comp, num_samples)} for aa in aas}
-=======
-def main(num_mix_comp=4, num_samples=100, aas=('S', 'P', 'G'),
+def main(num_mix_comp=2, num_samples=200, aas=('S', 'P', 'G'),
          show_viz=False, use_cuda=False, report_waic=False, capture_std=False, rerun_inference=False, report_bf=False):
     chain_file = Path(__file__).parent / f'ssbvm_bmixture_comp{num_mix_comp}_steps{num_samples}.pkl'
 
     data = fetch_aa_dihedrals(subsample_to=50_000)
     pos = {aa: {'ss': run_hmc(ss_model, data[aa], num_mix_comp, num_samples)} for aa in aas}
 
->>>>>>> ca4750b8
 
 
 if __name__ == '__main__':
